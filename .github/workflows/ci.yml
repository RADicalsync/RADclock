name: RADclock build system

on:
  push:
    branches: [ RADdev ]
  pull_request:
    branches: [ RADdev ]

jobs:
  tests-amd64:
    name: Build AMD64 kernel packages
    runs-on: ubuntu-latest
    steps:
      - uses: earthly/actions/setup-earthly@v1
        with:
          version: v0.6.6
      - uses: actions/checkout@v2
      - name: Build Debian AMD64 kernel packages
        run: earthly +kernel-build-patched
      - uses: actions/upload-artifact@v2
        with:
          name: Debian kernel AMD64 packages
          path: artifacts/kernel-patched/*amd64.deb
  build-radclock-amd64:
    name: Build radclock for AMD64
    runs-on: ubuntu-latest
    steps:
      - uses: earthly/actions/setup-earthly@v1
        with:
          version: v0.5.24
      - uses: actions/checkout@v2
        with:
          fetch-depth: 0
      - name: Build radclock for AMD64
        run: earthly +build-radclock-with-kernel
      - uses: actions/upload-artifact@v2
        with:
          name: Debian radclock build
          path: artifacts/radclock-with-kernel/
<<<<<<< HEAD
  tests-arm64:
    name: Build Pi (ARM64) kernel packages
    runs-on: ubuntu-latest
    steps:
      - uses: earthly/actions/setup-earthly@v1
        with:
          version: v0.6.6
      - uses: actions/checkout@v2
      - name: Build ARM64 kernel packages
        run: earthly +bh-build
      - uses: actions/upload-artifact@v2
        with:
          name: Raspbian kernel ARM64 packages
          path: artifacts/kernel-patched/*arm64.deb

=======
>>>>>>> 7e061b26

#  tests-arm64:
#    name: Build ARM64 kernel packages
#    runs-on: ubuntu-latest
#    steps:
#      - name: Setup QEMU
#        id: qemu
#        uses: docker/setup-qemu-action@v1
#        with:
#          image: tonistiigi/binfmt:latest
#          platforms: all
#      - uses: earthly/actions/setup-earthly@v1
#        with:
#          version: v0.5.24
#      - uses: actions/checkout@v2
#      - name: Build Debian ARM64 kernel packages
#        run: earthly --platform=linux/arm64 +kernel-build-patched
#      - uses: actions/upload-artifact@v2
#        with:
#          name: Debian kernel ARM64 packages
#          path: artifacts/kernel-patched/*arm64.deb<|MERGE_RESOLUTION|>--- conflicted
+++ resolved
@@ -37,7 +37,6 @@
         with:
           name: Debian radclock build
           path: artifacts/radclock-with-kernel/
-<<<<<<< HEAD
   tests-arm64:
     name: Build Pi (ARM64) kernel packages
     runs-on: ubuntu-latest
@@ -53,8 +52,7 @@
           name: Raspbian kernel ARM64 packages
           path: artifacts/kernel-patched/*arm64.deb
 
-=======
->>>>>>> 7e061b26
+
 
 #  tests-arm64:
 #    name: Build ARM64 kernel packages
