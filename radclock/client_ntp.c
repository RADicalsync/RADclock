--- conflicted
+++ resolved
@@ -33,18 +33,13 @@
 #include <arpa/inet.h>
 //#include <netinet/in.h>
 
-<<<<<<< HEAD
 #include <wolfssl/wolfcrypt/sha.h>
-=======
-//#include <sys/ioctl.h>
->>>>>>> caebc374
 
 #include <errno.h>
 #include <netdb.h>
 #include <pthread.h>
 #include <signal.h>
 #include <syslog.h>
-#include <stdlib.h>			// for calloc
 #include <string.h>
 #include <time.h>
 #include <unistd.h>
@@ -61,10 +56,7 @@
 #include "misc.h"
 #include "pthread_mgr.h"
 #include "jdebug.h"
-<<<<<<< HEAD
 #include "ntp_auth.h"
-=======
->>>>>>> caebc374
 #include "FIFO.h"
 
 #define NTP_MIN_SO_TIMEOUT 5000		/* units of [mus] */
@@ -411,7 +403,6 @@
 	poll_period = (float) handle->conf->poll_period;	// upgrade after
 	gridgap = poll_period / handle->nservers;	// currently universal, hard to generalise
 
-<<<<<<< HEAD
 	/* Setup keys for authenticated communication to this server.
 	 * Only attempted in the case of a CN client to a recognized OCN server.
 	 * For CN sending to other servers, attempt made with no key.
@@ -438,8 +429,6 @@
 		}
 	}
 
-=======
->>>>>>> caebc374
 	/* Update adjusted_period [ the actual period used by timers ]
 	 *  - startup burst (using ntpd's BURST (#of pkts), BURST_DELAY (interval) )
 	 *  - sync algo as a function of starvation (not yet implemented)
