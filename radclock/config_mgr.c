/*
 * Copyright (C) 2006-2012, Julien Ridoux and Darryl Veitch
 * Copyright (C) 2013-2020, Darryl Veitch <darryl.veitch@uts.edu.au>
 * All rights reserved.
 *
 * Redistribution and use in source and binary forms, with or without
 * modification, are permitted provided that the following conditions are met:
 *
 * 1. Redistributions of source code must retain the above copyright notice,
 *    this list of conditions and the following disclaimer.
 *
 * 2. Redistributions in binary form must reproduce the above copyright notice,
 *    this list of conditions and the following disclaimer in the documentation
 *    and/or other materials provided with the distribution.
 *
 * THIS SOFTWARE IS PROVIDED BY THE COPYRIGHT HOLDERS AND CONTRIBUTORS "AS IS"
 * AND ANY EXPRESS OR IMPLIED WARRANTIES, INCLUDING, BUT NOT LIMITED TO, THE
 * IMPLIED WARRANTIES OF MERCHANTABILITY AND FITNESS FOR A PARTICULAR PURPOSE
 * ARE DISCLAIMED. IN NO EVENT SHALL THE COPYRIGHT HOLDER OR CONTRIBUTORS BE
 * LIABLE FOR ANY DIRECT, INDIRECT, INCIDENTAL, SPECIAL, EXEMPLARY, OR
 * CONSEQUENTIAL DAMAGES (INCLUDING, BUT NOT LIMITED TO, PROCUREMENT OF
 * SUBSTITUTE GOODS OR SERVICES; LOSS OF USE, DATA, OR PROFITS; OR BUSINESS
 * INTERRUPTION) HOWEVER CAUSED AND ON ANY THEORY OF LIABILITY, WHETHER IN
 * CONTRACT, STRICT LIABILITY, OR TORT (INCLUDING NEGLIGENCE OR OTHERWISE)
 * ARISING IN ANY WAY OUT OF THE USE OF THIS SOFTWARE, EVEN IF ADVISED OF THE
 * POSSIBILITY OF SUCH DAMAGE.
 */

#include <arpa/inet.h>

#include <stdio.h> 
#include <stdlib.h> 
#include <string.h> 
#include <syslog.h>
#include <sys/stat.h>

#include "../config.h"
#include "radclock.h"
#include "radclock-private.h"

#include "radclock_daemon.h"
#include "proto_ntp.h"
#include "sync_history.h"
#include "sync_algo.h"
#include "verbose.h"
#include "config_mgr.h"
#include "jdebug.h"



/* The configuration file lines follow the template : 
 * key = value
 */


/** Basic structure definition containing label and corresponding index */
struct _key {
	const char *label;
	int keytype;
};



/* Definition of the keys used in the conf file */
static struct _key keys[] = {
	{ "radclock_version",		CONFIG_RADCLOCK_VERSION},
	{ "verbose_level",			CONFIG_VERBOSE},
	{ "synchronization_type",	CONFIG_SYNCHRO_TYPE},
	{ "ipc_server",				CONFIG_SERVER_IPC},
	{ "telemetry_server",		CONFIG_SERVER_TELEMETRY},
	{ "shm_server",				CONFIG_SERVER_SHM},
	{ "shm_dag_client",			CONFIG_SHM_DAG_CLIENT},
	{ "ntp_server",				CONFIG_SERVER_NTP},
	{ "public_ntp",				CONFIG_PUBLIC_NTP},
	{ "vm_udp_server",			CONFIG_SERVER_VM_UDP},
	{ "xen_server",				CONFIG_SERVER_XEN},
	{ "vmware_server",			CONFIG_SERVER_VMWARE},
	{ "adjust_FFclock",			CONFIG_ADJUST_FFCLOCK},
	{ "adjust_FBclock",			CONFIG_ADJUST_FBCLOCK},
	{ "polling_period",			CONFIG_POLLPERIOD},
	{ "temperature_quality", 	CONFIG_TEMPQUALITY},
	{ "ts_limit",				CONFIG_TSLIMIT},
	{ "skm_scale",				CONFIG_SKM_SCALE},
	{ "rate_error_bound",		CONFIG_RATE_ERR_BOUND},
	{ "best_skm_rate",			CONFIG_BEST_SKM_RATE},
	{ "offset_ratio",			CONFIG_OFFSET_RATIO},
	{ "plocal_quality",			CONFIG_PLOCAL_QUALITY},
	{ "init_period_estimate",	CONFIG_PHAT_INIT},
	{ "host_asymmetry",			CONFIG_ASYM_HOST},
	{ "network_asymmetry",		CONFIG_ASYM_NET},
	{ "hostname",				CONFIG_HOSTNAME},
	{ "time_server",			CONFIG_TIME_SERVER},
	{ "network_device",			CONFIG_NETWORKDEV},
	{ "sync_input_pcap",		CONFIG_SYNC_IN_PCAP},
	{ "sync_input_ascii",		CONFIG_SYNC_IN_ASCII},
	{ "sync_output_pcap",		CONFIG_SYNC_OUT_PCAP},
	{ "sync_output_ascii",		CONFIG_SYNC_OUT_ASCII},
	{ "clock_output_ascii",		CONFIG_CLOCK_OUT_ASCII},
	{ "vm_udp_list",			CONFIG_VM_UDP_LIST},
<<<<<<< HEAD
	{ "icn",					CONFIG_ICN},
	{ "ocn",					CONFIG_OCN},
=======
	{ "ntc",					CONFIG_NTC},
>>>>>>> d2cdfc40
	{ "is_ocn",					CONFIG_IS_OCN},
	{ "is_cn",					CONFIG_IS_CN},
	{ "",			 			CONFIG_UNKNOWN} // Must be the last one
};

/* Definition of the options labels
 * Order matters !
 * TODO make this a bit more robust to bugs with enums already partly defined
 */
static char* labels_bool[] = { "off", "on" };
static char* labels_verb[] = { "quiet", "normal", "high" };
static char* labels_sync[] = { "spy", "piggy", "ntp", "ieee1588", "pps",
	"vm_udp", "xen", "vmware" };



/** Modes for the quality of the temperature environment 
 * Must be defined in the same sequence order as the CONFIG_QUALITY_* 
 * values 
 */
static struct _key temp_quality[] = {
	{ "poor", 				CONFIG_QUALITY_POOR},
	{ "good",				CONFIG_QUALITY_GOOD},
	{ "excellent",			CONFIG_QUALITY_EXCEL},
	{ "",			 		CONFIG_QUALITY_UNKWN} // Must be the last one
};



/*
 * Initialise the structure of global data to default values.  Avoid weird
 * configuration and a basis to generate a conf file if it does not exist.
 */
void
config_init(struct radclock_config *conf)
{
	JDEBUG

	/* Init the mask for parameters */
	conf->mask = UPDMASK_NOUPD;

	/* Runnning defaults */
	strcpy(conf->conffile, "");
	strcpy(conf->logfile, "");
	strcpy(conf->radclock_version, PACKAGE_VERSION);
	conf->server_ipc			= DEFAULT_SERVER_IPC;
	conf->server_telemetry		= DEFAULT_SERVER_TELEMETRY;
	conf->synchro_type			= DEFAULT_SYNCHRO_TYPE;
	conf->server_ntp			= DEFAULT_SERVER_NTP;
	conf->adjust_FFclock		= DEFAULT_ADJUST_FFCLOCK;
	conf->adjust_FBclock		= DEFAULT_ADJUST_FBCLOCK;
	conf->server_shm			= DEFAULT_SERVER_SHM;
	conf->public_ntp			= DEFAULT_PUBLIC_NTP;

	strcpy(conf->shm_dag_client, "");

	
	
	/* Virtual Machine */
	conf->server_vm_udp 		= DEFAULT_SERVER_VM_UDP;
	conf->server_xen 			= DEFAULT_SERVER_XEN;
	conf->server_vmware 		= DEFAULT_SERVER_VMWARE;

	/* Clock parameters */
	conf->poll_period			= DEFAULT_NTP_POLL_PERIOD;
	conf->phyparam.TSLIMIT		= TS_LIMIT_GOOD;
	conf->phyparam.SKM_SCALE	= SKM_SCALE_GOOD;
	conf->phyparam.RateErrBOUND	= RATE_ERR_BOUND_GOOD;
	conf->phyparam.BestSKMrate	= BEST_SKM_RATE_GOOD;
	conf->phyparam.offset_ratio	= OFFSET_RATIO_GOOD;
	conf->phyparam.plocal_quality	= PLOCAL_QUALITY_GOOD;
	conf->phat_init			= DEFAULT_PHAT_INIT;
	conf->asym_host			= DEFAULT_ASYM_HOST;
	conf->asym_net				= DEFAULT_ASYM_NET;

	/* Network level */
	strcpy(conf->hostname, "");
	conf->time_server = calloc(1,MAXLINE);	// always need at least one string
	conf->ntp_upstream_port	= DEFAULT_NTP_PORT;
	conf->ntp_downstream_port = DEFAULT_NTP_PORT;

	/*
	 * Input/Output files and devices. Must set to empty string to not confuse
	 * anything. Only one option can be specified at a time (either from the
	 * conf file or the command line.
	 */
	strcpy(conf->network_device, "");
	strcpy(conf->sync_in_pcap, "");
	strcpy(conf->sync_in_ascii, "");
	strcpy(conf->sync_out_pcap, "");
	strcpy(conf->sync_out_ascii, "");
	strcpy(conf->clock_out_ascii, "");
	strcpy(conf->vm_udp_list, "");

<<<<<<< HEAD
	conf->time_server_icn_mapping = 0; // Flag mapping as uninitialised
	conf->time_server_icn_count = 0;
	conf->time_server_ocn_mapping = 0;

	// Clear all ICN server data
	for (int i =0; i < MAX_ICNS; i++)
	{
		conf->icn[i].id = -1;
		conf->icn[i].domain[0] = 0;
	}

	// Clear all OCN server data
	for (int i =0; i < MAX_OCNS; i++)
	{
		conf->ocn[i].id = -1;
		conf->ocn[i].domain[0] = 0;
	}	
=======
	conf->time_server_ntc_mapping = 0; // Flag mapping as uninitialised
	conf->time_server_ntc_count = 0;

	// Clear all NTC server data
	for (int i =0; i < MAX_NTC; i++)
	{
		conf->ntc[i].id = -1;
		conf->ntc[i].domain[0] = 0;
	}

>>>>>>> d2cdfc40
}



/** For a given key index, lookup for the corresponding label */
const char* find_key_label(struct _key *keys, int codekey) 
{
	for (;;) {	
		if (keys->keytype == CONFIG_UNKNOWN) {
			verbose(LOG_ERR, "Did not find a key while creating the "
					"configuration file.");
			return NULL;
		}
		if (keys->keytype == codekey) {
			return keys->label;
		}
		keys++;	
	}
	return NULL;
}


int get_temperature_config(struct radclock_config *conf)
{
	if ( (conf->phyparam.TSLIMIT == TS_LIMIT_POOR)
	  && (conf->phyparam.RateErrBOUND == RATE_ERR_BOUND_POOR)
	  && (conf->phyparam.SKM_SCALE == SKM_SCALE_POOR)
	  && (conf->phyparam.BestSKMrate == BEST_SKM_RATE_POOR)
	  && (conf->phyparam.offset_ratio == OFFSET_RATIO_POOR)
	  && (conf->phyparam.plocal_quality == PLOCAL_QUALITY_POOR))
			return CONFIG_QUALITY_POOR;

	else if ( (conf->phyparam.TSLIMIT == TS_LIMIT_GOOD)
	  && (conf->phyparam.RateErrBOUND == RATE_ERR_BOUND_GOOD)
	  && (conf->phyparam.SKM_SCALE == SKM_SCALE_GOOD)
	  && (conf->phyparam.BestSKMrate == BEST_SKM_RATE_GOOD)
	  && (conf->phyparam.offset_ratio == OFFSET_RATIO_GOOD)
	  && (conf->phyparam.plocal_quality == PLOCAL_QUALITY_GOOD))
			return CONFIG_QUALITY_GOOD;

	else if ( (conf->phyparam.TSLIMIT == TS_LIMIT_EXCEL)
	  && (conf->phyparam.RateErrBOUND == RATE_ERR_BOUND_EXCEL)
	  && (conf->phyparam.SKM_SCALE == SKM_SCALE_EXCEL)
	  && (conf->phyparam.BestSKMrate == BEST_SKM_RATE_EXCEL)
	  && (conf->phyparam.offset_ratio == OFFSET_RATIO_EXCEL)
	  && (conf->phyparam.plocal_quality == PLOCAL_QUALITY_EXCEL))
			return CONFIG_QUALITY_EXCEL;

	else	
			return CONFIG_QUALITY_UNKWN;
}


/* Write a default configuration file
 * If at least one time_server is already configured, it is necessary to
 * pass in the number  ns  of them.
 */
void
write_config_file(FILE *fd, struct _key *keys, struct radclock_config *conf, int ns)
{

	fprintf(fd, "##\n");
	fprintf(fd, "## This is the default configuration file for the RADclock\n");
	fprintf(fd, "##\n\n");

	/* PACKAGE_VERSION defined with autoconf tools */
	fprintf(fd, "#----------------------------------------------------------------------------#\n");
	fprintf(fd, "# Package version. Do not modify this line.\n");
	fprintf(fd, "%s = %s\n", find_key_label(keys, CONFIG_RADCLOCK_VERSION), PACKAGE_VERSION);
	fprintf(fd, "#----------------------------------------------------------------------------#\n");
	fprintf(fd, "\n\n");

	/* Verbose */
	fprintf(fd, "# Verbosity level of the radclock daemon.\n");
	fprintf(fd, "#\tquiet : only errors and warnings are logged\n");
	fprintf(fd, "#\tnormal: adaptive logging of events\n");
	fprintf(fd, "#\thigh  : include debug messages (is very high, expert use)\n");
	if (conf == NULL)
		fprintf(fd, "%s = %s\n\n", find_key_label(keys, CONFIG_VERBOSE), labels_verb[DEFAULT_VERBOSE]);
	else
		fprintf(fd, "%s = %s\n\n", find_key_label(keys, CONFIG_VERBOSE), labels_verb[conf->verbose_level]);


	fprintf(fd, "\n\n\n");
	fprintf(fd, "#----------------------------------------------------------------------------#\n");
	fprintf(fd, "# Synchronization Client parameters\n");
	fprintf(fd, "#----------------------------------------------------------------------------#\n");
	fprintf(fd, "\n");


	/* Specify the type of synchronization to use*/
	fprintf(fd, "# Specify the type of underlying synchronization used.\n"
			"# Note that piggybacking requires an ntp daemon running and is then\n"
			"# incompatible with the RADclock serving clients over the network or \n"
			"# adjusting the system FBclock. Piggybacking disables these functions.\n");
	fprintf(fd, "#\tpiggy   : piggybacking on running ntp daemon\n");
	fprintf(fd, "#\tntp     : RADclock uses NTP protocol\n");
	fprintf(fd, "#\tieee1588: RADclock uses IEEE 1588 protocol - NOT IMPLEMENTED YET\n");
	fprintf(fd, "#\tpps     : RADclock listens to PPS - NOT IMPLEMENTED YET\n");
	fprintf(fd, "#\tvm_udp  : RADclock communicates with master radclock for "
			"clock data over udp\n");
	fprintf(fd, "#\txen     : RADclock communicates with master radclock for "
			"clock data over xenstore\n");
	fprintf(fd, "#\tvmware  : RADclock communicates with master radclock for "
			"clock data over vmci\n");
	if (conf == NULL)
		fprintf(fd, "%s = %s\n\n", find_key_label(keys, CONFIG_SYNCHRO_TYPE),
				labels_sync[DEFAULT_SYNCHRO_TYPE]);
	else
		fprintf(fd, "%s = %s\n\n", find_key_label(keys, CONFIG_SYNCHRO_TYPE),
				labels_sync[conf->synchro_type]);


	/* Poll Period */
	fprintf(fd, "# The polling period specifies the time interval at which\n");
	fprintf(fd, "# the requests for time are sent to the server (value in seconds)\n");
	if (conf == NULL)
		fprintf(fd, "%s = %d\n\n", find_key_label(keys, CONFIG_POLLPERIOD), DEFAULT_NTP_POLL_PERIOD);
	else
		fprintf(fd, "%s = %d\n\n", find_key_label(keys, CONFIG_POLLPERIOD), conf->poll_period);


	/* Hostname */
	fprintf(fd, "# Hostname or IP address (uses lookup name resolution).\n");
	fprintf(fd, "# Automatic detection will be attempted if not specified.\n");
	if ( (conf) && (strlen(conf->hostname) > 0) )
		fprintf(fd, "%s = %s\n\n", find_key_label(keys, CONFIG_HOSTNAME), conf->hostname);
	else
		fprintf(fd, "#%s = %s\n\n", find_key_label(keys, CONFIG_HOSTNAME), DEFAULT_HOSTNAME);


	/* NTP server */
	fprintf(fd, "# Time server answering the requests from this client.\n");
	fprintf(fd, "# Can be a host name or an IP address (uses lookup name resolution).\n");
	if ( (conf) && (strlen(conf->time_server) > 0) )
		for (int s=0; s<ns; s++)
			fprintf(fd, "%s = %s\n\n", find_key_label(keys, CONFIG_TIME_SERVER),
				conf->time_server + s*MAXLINE );
	else
		fprintf(fd, "%s = %s\n\n", find_key_label(keys, CONFIG_TIME_SERVER), DEFAULT_TIME_SERVER);


	fprintf(fd, "\n\n\n");
	fprintf(fd, "#----------------------------------------------------------------------------#\n");
	fprintf(fd, "# Synchronization Server parameters\n");
	fprintf(fd, "#----------------------------------------------------------------------------#\n");
	fprintf(fd, "\n");


	/* Serve other processes and kernel update */
	fprintf(fd, "# IPC server.\n");
	fprintf(fd, "# Serves time to the Shared Memory Segment for use by user radclocks.\n");
	fprintf(fd, "#\ton : Start service - makes RADclock available to other programs\n");
	fprintf(fd, "#\toff: Stop service  - useful when replaying traces\n");
	if (conf == NULL)
		fprintf(fd, "%s = %s\n\n", find_key_label(keys, CONFIG_SERVER_IPC),
				labels_bool[DEFAULT_SERVER_IPC]);
	else
		fprintf(fd, "%s = %s\n\n", find_key_label(keys, CONFIG_SERVER_IPC),
				labels_bool[conf->server_ipc]);


	/* Saves telemetry data to disk /radclock */
	fprintf(fd, "# Telemetry server.\n");
	fprintf(fd, "# Saves telemetry data to /radclock .\n");
	fprintf(fd, "#\ton : Start service - Generates telemetry data\n");
	fprintf(fd, "#\toff: Stop service  - No Telemetry Data\n");
	if (conf == NULL)
		fprintf(fd, "%s = %s\n\n", find_key_label(keys, CONFIG_SERVER_TELEMETRY),
				labels_bool[DEFAULT_SERVER_TELEMETRY]);
	else
		fprintf(fd, "%s = %s\n\n", find_key_label(keys, CONFIG_SERVER_TELEMETRY),
				labels_bool[conf->server_telemetry]);

	/* Defines if this server is serving public NTP requests */
	fprintf(fd, "# Public NTP server.\n");
	fprintf(fd, "# Defines if this server is serving public NTP requests .\n");
	fprintf(fd, "#\ton : Start service - Replies to public NTP requests\n");
	fprintf(fd, "#\toff: Stop service  - Refuses public NTP requests\n");
	if (conf == NULL)
		fprintf(fd, "%s = %s\n\n", find_key_label(keys, CONFIG_PUBLIC_NTP),
				labels_bool[DEFAULT_PUBLIC_NTP]);
	else
		fprintf(fd, "%s = %s\n\n", find_key_label(keys, CONFIG_PUBLIC_NTP),
				labels_bool[conf->public_ntp]);




	/* Defines if this server is an OCN */
	fprintf(fd, "# is_ocn.\n");
	fprintf(fd, "# Defines if this server is an OCN - cannot be on with is_cn .\n");
	fprintf(fd, "#\ton : Start service - Turns on OCN services\n");
	fprintf(fd, "#\toff: Stop service  - Disables OCN services\n");
	if (conf == NULL)
		fprintf(fd, "%s = %s\n\n", find_key_label(keys, CONFIG_IS_OCN),
				labels_bool[DEFAULT_IS_OCN]);
	else
		fprintf(fd, "%s = %s\n\n", find_key_label(keys, CONFIG_IS_OCN),
				labels_bool[conf->is_ocn]);


	/* Defines if this server is an CN */
	fprintf(fd, "# is_cn.\n");
	fprintf(fd, "# Defines if this server is an CN - cannot be on with is_ocn .\n");
	fprintf(fd, "#\ton : Start service - Turns on CN services\n");
	fprintf(fd, "#\toff: Stop service  - Disables CN services\n");
	if (conf == NULL)
		fprintf(fd, "%s = %s\n\n", find_key_label(keys, CONFIG_IS_CN),
				labels_bool[DEFAULT_IS_CN]);
	else
		fprintf(fd, "%s = %s\n\n", find_key_label(keys, CONFIG_IS_CN),
				labels_bool[conf->is_cn]);

	/* Active SHM  */
	fprintf(fd, "# SHM enabled.\n");
	fprintf(fd, "# Runs server health monitoring module .\n");
	fprintf(fd, "#\ton : Start service - Runs SHM module\n");
	fprintf(fd, "#\toff: Stop service  - Deactivates SHM module\n");
	if (conf == NULL)
		fprintf(fd, "%s = %s\n\n", find_key_label(keys, CONFIG_SERVER_SHM),
				labels_bool[DEFAULT_SERVER_SHM]);
	else
		fprintf(fd, "%s = %s\n\n", find_key_label(keys, CONFIG_SERVER_SHM),
				labels_bool[conf->server_shm]);

	/* Define SHM DAG Client IP */
	fprintf(fd, "# SHM DAG Client IP.\n");
	fprintf(fd, "# Requires that DAG packets can only be received by this IP .\n");
	if (conf == NULL)
		fprintf(fd, "%s = %s\n\n", find_key_label(keys, CONFIG_SHM_DAG_CLIENT),
				DEFAULT_SHM_DAG_CLIENT);
	else
		fprintf(fd, "%s = %s\n\n", find_key_label(keys, CONFIG_SHM_DAG_CLIENT),
				conf->shm_dag_client);


	/* *
	 * Virtual Machine Servers 
	 * */
	fprintf(fd, "# VM UDP server.\n");
	fprintf(fd, "# Serves clock data to radclock clients over the network.\n");
	fprintf(fd, "#\ton : runs a VM UDP server for guests\n");
	fprintf(fd, "#\toff: no server running\n");
	if (conf == NULL)
		fprintf(fd, "%s = %s\n\n", find_key_label(keys, CONFIG_SERVER_VM_UDP),
				labels_bool[DEFAULT_SERVER_VM_UDP]);
	else
		fprintf(fd, "%s = %s\n\n", find_key_label(keys, CONFIG_SERVER_VM_UDP),
				labels_bool[conf->server_vm_udp]);

	// TODO rename this to something other than list.. since it is now multipurpose
	fprintf(fd, "# File containing list of VM UDP clients in the case of "
			"VM UDP server\n");
	fprintf(fd, "# Name or IP address of master radclock in the case of "
			"synctype = vm_udp\n");
	if ( (conf) && (strlen(conf->vm_udp_list) > 0) )
		fprintf(fd, "%s = %s\n\n", find_key_label(keys, CONFIG_VM_UDP_LIST),
				conf->vm_udp_list);
	else
		fprintf(fd, "#%s = %s\n\n", find_key_label(keys, CONFIG_VM_UDP_LIST),
				DEFAULT_VM_UDP_LIST);

	fprintf(fd, "# XEN server.\n");
	fprintf(fd, "# Serves clock data to radclock clients over the xenstore.\n");
	fprintf(fd, "#\ton : runs a XEN server for guests\n");
	fprintf(fd, "#\toff: no server running\n");
	if (conf == NULL)
		fprintf(fd, "%s = %s\n\n", find_key_label(keys, CONFIG_SERVER_XEN),
				labels_bool[DEFAULT_SERVER_XEN]);
	else
		fprintf(fd, "%s = %s\n\n", find_key_label(keys, CONFIG_SERVER_XEN),
				labels_bool[conf->server_xen]);

	fprintf(fd, "# VMWARE server.\n");
	fprintf(fd, "# Serves clock data to radclock clients over a VMCI socket.\n");
	fprintf(fd, "#\ton : runs a VMWARE server for guests\n");
	fprintf(fd, "#\toff: no server running\n");
	if (conf == NULL)
		fprintf(fd, "%s = %s\n\n", find_key_label(keys, CONFIG_SERVER_VMWARE),
				labels_bool[DEFAULT_SERVER_VMWARE]);
	else
		fprintf(fd, "%s = %s\n\n", find_key_label(keys, CONFIG_SERVER_VMWARE),
				labels_bool[conf->server_vmware]);


	/* Specify the type of synchronization server we run */
	fprintf(fd, "# NTP server.\n");
	fprintf(fd, "# Serves time to radclock clients over the network.\n");
	fprintf(fd, "#\ton : runs a NTP server for remote clients\n");
	fprintf(fd, "#\toff: no server running\n");
	if (conf == NULL)
		fprintf(fd, "%s = %s\n\n", find_key_label(keys, CONFIG_SERVER_NTP), labels_bool[DEFAULT_SERVER_NTP]);
	else
		fprintf(fd, "%s = %s\n\n", find_key_label(keys, CONFIG_SERVER_NTP), labels_bool[conf->server_ntp]);


	/* Adjust the system FFclock */
	fprintf(fd, "# System FFclock.\n"
				"# Let the RADclock daemon adjust the system FFclock. The main usecase for disabling\n"
				"# the push of radclock updates to the FFclock is to allow a second radclock\n"
				"# to run (eg for experimental purposes) without competing with an\n"
				"# existing radclock already operating as the FFclock's daemon.\n"
				"#\ton : adjust the system FFclock\n"
				"#\toff: does not adjust the FFclock\n");
	if (conf == NULL)
		fprintf(fd, "%s = %s\n\n", find_key_label(keys, CONFIG_ADJUST_FFCLOCK), labels_bool[DEFAULT_ADJUST_FFCLOCK]);
	else
		fprintf(fd, "%s = %s\n\n", find_key_label(keys, CONFIG_ADJUST_FFCLOCK), labels_bool[conf->adjust_FFclock]);


	/* Adjust the system FBclock */
	fprintf(fd, "# System FBclock.\n"
				"# Let the RADclock adjust the system FBclock, make sure no other FB synchronization\n"
				"# daemon is running, especially the ntp daemon.\n"
				"# Note that this feature relies on standard kernel calls to adjust the time and\n"
				"# is completely different from the IPC server provided. It is also independent \n"
				"# if the system FFclock functionality. This feature is essentially\n"
				"# provided to maintain FB system time as an alternative to ntpd when the latter\n"
				"# is causing problems, or when access to RADclock absolute time is needed on older\n"
				"# systems whose calling code cannot be changes.\n"
				"# If you care about synchronization, either use the FFclock, or turn the IPC\n"
				"# server on and use the libradclock API.\n"
				"# Also note that system clock time causality may break since the system clock will\n"
				"# be set on RADclock restart. The system clock will tick monotonically afterwards.\n"
				"#\ton : adjust the system FBclock\n"
				"#\toff: does not adjust the FBclock (to use with NTP piggybacking)\n");
	if (conf == NULL)
		fprintf(fd, "%s = %s\n\n", find_key_label(keys, CONFIG_ADJUST_FBCLOCK), labels_bool[DEFAULT_ADJUST_FBCLOCK]);
	else
		fprintf(fd, "%s = %s\n\n", find_key_label(keys, CONFIG_ADJUST_FBCLOCK), labels_bool[conf->adjust_FBclock]);



	fprintf(fd, "\n\n\n");
	fprintf(fd, "#----------------------------------------------------------------------------#\n");
	fprintf(fd, "# Environment and Tuning parameters\n");
	fprintf(fd, "#----------------------------------------------------------------------------#\n");
	fprintf(fd, "\n");

	/* Temperature */
	fprintf(fd, "# Temperature environment and hardware quality.\n");
	fprintf(fd, "# Keywods accepted are: poor, good, excellent.\n"	);
	fprintf(fd, "# This setting overrides temperature and hardware expert mode (default behavior). \n"	);
	if (conf == NULL)
		fprintf(fd, "%s = %s\n\n", find_key_label(keys, CONFIG_TEMPQUALITY ), temp_quality[CONFIG_QUALITY_GOOD].label);
	else {
		/* There is an existing configuration file */
		switch (get_temperature_config(conf)) { 
		case CONFIG_QUALITY_POOR:
			fprintf(fd, "%s = %s\n\n", find_key_label(keys, CONFIG_TEMPQUALITY ), 
					temp_quality[CONFIG_QUALITY_POOR].label);
			break;
		case CONFIG_QUALITY_GOOD:
			fprintf(fd, "%s = %s\n\n", find_key_label(keys, CONFIG_TEMPQUALITY ), 
					temp_quality[CONFIG_QUALITY_GOOD].label);
			break;
		case CONFIG_QUALITY_EXCEL:
			fprintf(fd, "%s = %s\n\n", find_key_label(keys, CONFIG_TEMPQUALITY ), 
					temp_quality[CONFIG_QUALITY_EXCEL].label);
			break;
		/* We have an existing expert config */
		case CONFIG_QUALITY_UNKWN:
		default:
		fprintf(fd, "#%s = %s\n\n", find_key_label(keys, CONFIG_TEMPQUALITY ), 
				temp_quality[CONFIG_QUALITY_GOOD].label);
		}
	}

	/* Temperature expert mode */
	fprintf(fd, "# EXPERIMENTAL.\n");
	fprintf(fd, "# Temperature environment and hardware quality - EXPERT.\n");
	fprintf(fd, "# This settings are over-written by the %s keyword.\n", find_key_label(keys,CONFIG_TEMPQUALITY));
	if (conf == NULL) {
		fprintf(fd, "#%s = %.9lf\n", find_key_label(keys, CONFIG_TSLIMIT), TS_LIMIT_GOOD);
		fprintf(fd, "#%s = %.9lf\n", find_key_label(keys, CONFIG_SKM_SCALE), SKM_SCALE_GOOD);
		fprintf(fd, "#%s = %.9lf\n", find_key_label(keys, CONFIG_RATE_ERR_BOUND), RATE_ERR_BOUND_GOOD);
		fprintf(fd, "#%s = %.9lf\n", find_key_label(keys, CONFIG_BEST_SKM_RATE), BEST_SKM_RATE_GOOD);
		fprintf(fd, "#%s = %d\n", find_key_label(keys, CONFIG_OFFSET_RATIO), OFFSET_RATIO_GOOD);
		fprintf(fd, "#%s = %.9lf\n", find_key_label(keys, CONFIG_PLOCAL_QUALITY), PLOCAL_QUALITY_GOOD);
		fprintf(fd, "\n"); 
	} else {
		switch (get_temperature_config(conf)) { 
		case CONFIG_QUALITY_POOR:
		case CONFIG_QUALITY_GOOD:
		case CONFIG_QUALITY_EXCEL:
			fprintf(fd, "#%s = %.9lf\n", find_key_label(keys, CONFIG_TSLIMIT), TS_LIMIT_GOOD);
			fprintf(fd, "#%s = %.9lf\n", find_key_label(keys, CONFIG_SKM_SCALE), SKM_SCALE_GOOD);
			fprintf(fd, "#%s = %.9lf\n", find_key_label(keys, CONFIG_RATE_ERR_BOUND), RATE_ERR_BOUND_GOOD);
			fprintf(fd, "#%s = %.9lf\n", find_key_label(keys, CONFIG_BEST_SKM_RATE), BEST_SKM_RATE_GOOD);
			fprintf(fd, "#%s = %d\n", find_key_label(keys, CONFIG_OFFSET_RATIO), OFFSET_RATIO_GOOD);
			fprintf(fd, "#%s = %.9lf\n", find_key_label(keys, CONFIG_PLOCAL_QUALITY), PLOCAL_QUALITY_GOOD);
			fprintf(fd, "\n"); 
			break;
		/* We have an existing expert config */
		case CONFIG_QUALITY_UNKWN:
		default:
			fprintf(fd, "%s = %.9lf\n", find_key_label(keys, CONFIG_TSLIMIT), conf->phyparam.TSLIMIT);
			fprintf(fd, "%s = %.9lf\n", find_key_label(keys, CONFIG_SKM_SCALE), conf->phyparam.SKM_SCALE);
			fprintf(fd, "%s = %.9lf\n", find_key_label(keys, CONFIG_RATE_ERR_BOUND), conf->phyparam.RateErrBOUND);
			fprintf(fd, "%s = %.9lf\n", find_key_label(keys, CONFIG_BEST_SKM_RATE), conf->phyparam.BestSKMrate);
			fprintf(fd, "%s = %d\n", find_key_label(keys, CONFIG_OFFSET_RATIO), conf->phyparam.offset_ratio);
			fprintf(fd, "%s = %.9lf\n", find_key_label(keys, CONFIG_PLOCAL_QUALITY), conf->phyparam.plocal_quality);
			fprintf(fd, "\n"); 
		}
	}


	/* Phat init */
	fprintf(fd, "# For a quick start, the initial value of the period of the counter (in seconds). \n");
	if (conf == NULL)
		fprintf(fd, "%s = %lg\n\n", find_key_label(keys, CONFIG_PHAT_INIT), DEFAULT_PHAT_INIT);
	else
		fprintf(fd, "%s = %lg\n\n", find_key_label(keys, CONFIG_PHAT_INIT), conf->phat_init);


	/* Delta Host */
	fprintf(fd, "# Estimation of the asym within the host (in seconds). \n");
	if (conf == NULL)
		fprintf(fd, "%s = %lf\n\n", find_key_label(keys, CONFIG_ASYM_HOST), DEFAULT_ASYM_HOST);
	else
		fprintf(fd, "%s = %lf\n\n", find_key_label(keys, CONFIG_ASYM_HOST), conf->asym_host);

	/* Delta Network */
	fprintf(fd, "# Estimation of the network asym (in seconds). \n"	);
	if (conf == NULL)
		fprintf(fd, "%s = %lf\n\n", find_key_label(keys, CONFIG_ASYM_NET), DEFAULT_ASYM_NET);
	else
		fprintf(fd, "%s = %lf\n\n", find_key_label(keys, CONFIG_ASYM_NET), conf->asym_net);



	fprintf(fd, "\n\n\n");
	fprintf(fd, "#----------------------------------------------------------------------------#\n");
	fprintf(fd, "# Input / Output parameters\n");
	fprintf(fd, "#----------------------------------------------------------------------------#\n");
	fprintf(fd, "\n");
	
	/* Network device */
	fprintf(fd, "# Network interface.\n");
	fprintf(fd, "# Specify a different interface (xl0, eth0, ...)\n");
	fprintf(fd, "# If none, the RADclock will lookup for a default one.\n");
	if ( (conf) && (strlen(conf->network_device) > 0) )
		fprintf(fd, "%s = %s\n\n", find_key_label(keys, CONFIG_NETWORKDEV), conf->network_device);
	else
		fprintf(fd, "#%s = %s\n\n", find_key_label(keys, CONFIG_NETWORKDEV), DEFAULT_NETWORKDEV);


	/* RAW Input */
	fprintf(fd, "# Synchronization data input file (modified pcap format).\n");
	fprintf(fd, "# Replay mode requires a file produced by the RADclock.\n");
	if ( (conf) && (strlen(conf->sync_in_pcap) > 0) )
		fprintf(fd, "%s = %s\n\n", find_key_label(keys, CONFIG_SYNC_IN_PCAP), conf->sync_in_pcap);
	else
		fprintf(fd, "#%s = %s\n\n", find_key_label(keys, CONFIG_SYNC_IN_PCAP), DEFAULT_SYNC_IN_PCAP);

	/* Stamp Input */
	fprintf(fd, "# Synchronization data input file (ascii format).\n");
	fprintf(fd, "# Replay mode requires a file produced by the RADclock.\n");
	if ( (conf) && (strlen(conf->sync_in_ascii) > 0) )
		fprintf(fd, "%s = %s\n\n", find_key_label(keys, CONFIG_SYNC_IN_ASCII), conf->sync_in_ascii);
	else
		fprintf(fd, "#%s = %s\n\n", find_key_label(keys, CONFIG_SYNC_IN_ASCII), DEFAULT_SYNC_IN_ASCII);

	/* RAW Output */
	fprintf(fd, "# Synchronization data output file (modified pcap format).\n");
	if ( (conf) && (strlen(conf->sync_out_pcap) > 0) )
		fprintf(fd, "%s = %s\n\n", find_key_label(keys, CONFIG_SYNC_OUT_PCAP), conf->sync_out_pcap);
	else
		fprintf(fd, "#%s = %s\n\n", find_key_label(keys, CONFIG_SYNC_OUT_PCAP), DEFAULT_SYNC_OUT_PCAP);

	/* Stamp output */
	fprintf(fd, "# Synchronization data output file (ascii format).\n");
	if ( (conf) && (strlen(conf->sync_out_ascii) > 0) )
		fprintf(fd, "%s = %s\n\n", find_key_label(keys, CONFIG_SYNC_OUT_ASCII), conf->sync_out_ascii);
	else
		fprintf(fd, "#%s = %s\n\n", find_key_label(keys, CONFIG_SYNC_OUT_ASCII), DEFAULT_SYNC_OUT_ASCII);

	/* Matlab */
	fprintf(fd, "# Internal clock data output file (ascii format).\n");
	if ( (conf) && (strlen(conf->clock_out_ascii) > 0) )
		fprintf(fd, "%s = %s\n\n", find_key_label(keys, CONFIG_CLOCK_OUT_ASCII), conf->clock_out_ascii);
	else
		fprintf(fd, "#%s = %s\n\n", find_key_label(keys, CONFIG_CLOCK_OUT_ASCII), DEFAULT_CLOCK_OUT_ASCII);

<<<<<<< HEAD
	/* Specifies ICNs to be used */
	fprintf(fd, "# ICNs.\n");
	fprintf(fd, "# %s = ICN_ID domain. ICN_ID should remain constant and never re-used.\n", find_key_label(keys, CONFIG_ICN));
	int written_icns = 0;
	if ( conf )
	{
		for (int i = 0; i<MAX_ICNS; i++)
			if ( strlen(conf->icn[i].domain) > 0 )
			{
				fprintf(fd, "%s = %s %d\n", find_key_label(keys, CONFIG_ICN), conf->icn[i].domain, conf->icn[i].id);
				written_icns ++;
			}
	}

	// No recorded values for ICNs were provided so write the default
	if ( written_icns == 0 )
		fprintf(fd, "%s = %s\n", find_key_label(keys, CONFIG_ICN), DEFAULT_ICN_1);

	/* Specifies ICNs to be used */
	fprintf(fd, "\n# OCNs.\n");
	fprintf(fd, "# %s = OCN_ID domain. OCN_ID should remain constant and never re-used.\n", find_key_label(keys, CONFIG_OCN));
	int written_ocns = 0;
	if ( conf )
	{
		for (int i = 0; i<MAX_OCNS; i++)
			if ( strlen(conf->ocn[i].domain) > 0 )
			{
				fprintf(fd, "%s = %s %d\n", find_key_label(keys, CONFIG_OCN), conf->ocn[i].domain, conf->ocn[i].id);
				written_ocns ++;
			}
	}


=======
	/* Specifies NTC servers to be used */
	fprintf(fd, "# NTC ids.\n");
	fprintf(fd, "# %s = NTC_ID domain. NTC_ID should remain constant and never re-used.\n", find_key_label(keys, CONFIG_NTC));
	int written_ntc_ids = 0;
	if ( conf )
	{
		for (int i = 0; i<MAX_NTC; i++)
			if ( strlen(conf->ntc[i].domain) > 0 )
			{
				fprintf(fd, "%s = %s %d\n", find_key_label(keys, CONFIG_NTC), conf->ntc[i].domain, conf->ntc[i].id);
				written_ntc_ids ++;
			}
	}

>>>>>>> d2cdfc40
}


/** Extract the key label and the corresponding value from a line of the parsed
 * configuration file. 
 */
int extract_key_value (char* c, char* key, char* value) {

	char *ch;
	
	// Look for first character in line
	while ((*c==' ') || (*c=='\t')) { c++; }

	// Check if character for a config parameter
	if ((*c=='#') || (*c=='\n') || (*c=='\0')) { return 0; }
	
	// Identify the separator, copy key and clean end white spaces 
	strncpy(key, c, strchr(c,'=')-c);
	ch = key;
	while ((*ch!=' ') && (*ch!='\n') && (*ch != '\t')) { ch++; }
	*ch = '\0';

	// Identify first character of the value
	c = strchr(c,'=');
	ch = c;
	while ((*ch=='=') || (*ch==' ') || (*ch=='\t')) { ch++; }
	c = ch;
	
	// Remove possible comments in line after the value '#' 
	while ((*ch!='\0') && (*ch!='#')) {ch++;}
		*ch = '\0';
	
	// Remove extra space at the end of the line if any
	ch = c + strlen(c) - 1 ;
	while ((*ch==' ') || (*ch=='\t') || (*ch=='\n')) { ch--; }
	*(ch+1) = '\0';

	// Copy final string
	strncpy(value, c, strlen(c)+1);

	return 1;
}




/** Match the key index from the key label */
int match_key(struct _key *keys, char* keylabel) {
	for (;;) {	
		if (keys->keytype == CONFIG_UNKNOWN) {
			verbose(LOG_WARNING, "Unknown key in config file: %s", keylabel);
			return 0;
		}
		if (strcmp(keys->label, keylabel) == 0) 
			return keys->keytype;
		keys++;	
	}
	return 1;
}


int check_valid_option(char* value, char* labels[], int label_sz) 
{
	int i;
	for ( i=0; i<label_sz; i++ )
	{
		if ( strcmp(value, labels[i]) == 0 )
			return i;
	}
	return -1;
}





// Global data, but also really ugly to make it a parameter.
int have_all_tmpqual = 0; /* To know if we run expert mode */




/* Update global data with values retrieved from the configuration file
 * This function counts the number of time servers being configured, and passes
 * this back for storage as handle->nservers .
 */
static int
update_data(struct radclock_config *conf, u_int32_t *mask, int codekey, char *value, int *nf, int ns, int light_update)
{
	// The mask parameter should always be positioned to UPDMASK_NOUPD except
	// for the first call to config_parse() after parsing the command line
	// arguments

	int ival 		= 0;
	double dval 	= 0.0;
	int iqual 		= 0;
	struct _key *quality = temp_quality;
	char sval[MAXLINE];
	// Additionnal input checks: codekey and value
	if ( codekey < 0) {
		verbose(LOG_ERR, "Negative key value from the config file");
		return 0;
	}

	if (value == NULL || strlen(value)==0) {
		verbose(LOG_ERR, "Empty value from the config file");
		return 0;
	}

	// Currently the only light update option is the CONFIG_PUBLIC_NTP
	if ( light_update && codekey != CONFIG_PUBLIC_NTP) {
		return 0;
	}


switch (codekey) {
	
	case CONFIG_RADCLOCK_VERSION:
		strcpy(conf->radclock_version, value);
		break;


	case CONFIG_VERBOSE:
		// If value specified on the command line
		if ( HAS_UPDATE(*mask, UPDMASK_VERBOSE) ) 
			break;
		ival = check_valid_option(value, labels_verb, 3);
		// Indicate changed value
		if ( conf->verbose_level != ival )
			SET_UPDATE(*mask, UPDMASK_VERBOSE);
		if ( (ival<0) || (ival>2)) {
			verbose(LOG_WARNING, "verbose_level value incorrect. Fall back to default.");
			conf->verbose_level = DEFAULT_VERBOSE;
		}
		else
			conf->verbose_level = ival;
		break;


	case CONFIG_SERVER_IPC:
		// If value specified on the command line
		if ( HAS_UPDATE(*mask, UPDMASK_SERVER_IPC) ) 
			break;
		ival = check_valid_option(value, labels_bool, 2);
		// Indicate changed value
		if ( conf->server_ipc != ival )
			SET_UPDATE(*mask, UPDMASK_SERVER_IPC);
		if ( ival < 0)
		{
			verbose(LOG_WARNING, "ipc_server value incorrect. Fall back to default.");
			conf->server_ipc = DEFAULT_SERVER_IPC;
		}
		else
			conf->server_ipc = ival;
		break;

	case CONFIG_SERVER_TELEMETRY:
		// If value specified on the command line
		if ( HAS_UPDATE(*mask, UPDMASK_SERVER_TELEMETRY) ) 
			break;
		ival = check_valid_option(value, labels_bool, 2);
		// Indicate changed value
		if ( conf->server_telemetry != ival )
			SET_UPDATE(*mask, UPDMASK_SERVER_TELEMETRY);
		if ( ival < 0)
		{
			verbose(LOG_WARNING, "telemetry_server value incorrect. Fall back to default.");
			conf->server_telemetry = DEFAULT_SERVER_TELEMETRY;
		}
		else
			conf->server_telemetry = ival;
		break;

	case CONFIG_PUBLIC_NTP:
		// If value specified on the command line
		if ( HAS_UPDATE(*mask, UPDMASK_PUBLIC_NTP) ) 
			break;
		ival = check_valid_option(value, labels_bool, 2);
		// Indicate changed value
		if ( conf->public_ntp != ival )
			SET_UPDATE(*mask, UPDMASK_PUBLIC_NTP);
		if ( ival < 0)
		{
			verbose(LOG_WARNING, "public_ntp value incorrect. Fall back to default.");
			conf->public_ntp = DEFAULT_PUBLIC_NTP;
		}
		else
			conf->public_ntp = ival;
		break;

	case CONFIG_IS_OCN:
		// If value specified on the command line
		if ( HAS_UPDATE(*mask, UPDMASK_IS_OCN) ) 
			break;
		ival = check_valid_option(value, labels_bool, 2);
		// Indicate changed value
		if ( conf->is_ocn != ival )
			SET_UPDATE(*mask, UPDMASK_IS_OCN);
		if ( ival < 0)
		{
			verbose(LOG_WARNING, "is_ocn value incorrect. Fall back to default.");
			conf->is_ocn = DEFAULT_IS_OCN;
		}
		else
			conf->is_ocn = ival;
		break;


	case CONFIG_IS_CN:
		// If value specified on the command line
		if ( HAS_UPDATE(*mask, UPDMASK_IS_CN) ) 
			break;
		ival = check_valid_option(value, labels_bool, 2);
		// Indicate changed value
		if ( conf->is_cn != ival )
			SET_UPDATE(*mask, UPDMASK_IS_CN);
		if ( ival < 0)
		{
			verbose(LOG_WARNING, "is_cn value incorrect. Fall back to default.");
			conf->is_cn = DEFAULT_IS_CN;
		}
		else
			conf->is_cn = ival;
		break;

	case CONFIG_SERVER_SHM:
		// If value specified on the command line
		if ( HAS_UPDATE(*mask, UPDMASK_SERVER_SHM) ) 
			break;
		ival = check_valid_option(value, labels_bool, 2);
		// Indicate changed value
		if ( conf->server_shm != ival )
			SET_UPDATE(*mask, UPDMASK_SERVER_SHM);
		if ( ival < 0)
		{
			verbose(LOG_WARNING, "shm_server value incorrect. Fall back to default.");
			conf->server_shm = DEFAULT_SERVER_SHM;
		}
		else
			conf->server_shm = ival;
		break;

	case CONFIG_SHM_DAG_CLIENT:
		// If value specified on the command line
		if ( HAS_UPDATE(*mask, UPDMASK_SHM_DAG_CLIENT) ) 
			break;
		if ( strcmp(conf->shm_dag_client, value) != 0 )
			SET_UPDATE(*mask, UPDMASK_SHM_DAG_CLIENT);
		strcpy(conf->shm_dag_client, value);

		break;

	case CONFIG_SYNCHRO_TYPE:
		// If value specified on the command line
		if ( HAS_UPDATE(*mask, UPDMASK_SYNCHRO_TYPE) ) 
			break;
		ival = check_valid_option(value, labels_sync, 8);
		// Indicate changed value
		if ( conf->synchro_type != ival )
			SET_UPDATE(*mask, UPDMASK_SYNCHRO_TYPE);
		if ( ival < 0) {
			verbose(LOG_WARNING, "synchro_type value incorrect. Fall back to default.");
			conf->synchro_type = DEFAULT_SYNCHRO_TYPE;
		}
		else
			conf->synchro_type = ival;
		break;


	case CONFIG_SERVER_NTP:
		// If value specified on the command line
		if ( HAS_UPDATE(*mask, UPDMASK_SERVER_NTP) ) 
			break;
		ival = check_valid_option(value, labels_bool, 2);
		// Indicate changed value
		if ( conf->server_ntp != ival )
			SET_UPDATE(*mask, UPDMASK_SERVER_NTP);
		if ( ival < 0 ) {
			verbose(LOG_WARNING, "ntp_server parameter incorrect. Fall back to default.");
			conf->server_ntp = DEFAULT_SERVER_NTP;
		}
		else
			conf->server_ntp = ival;
		break;
	
	case CONFIG_SERVER_VM_UDP:
		// If value specified on the command line
		if ( HAS_UPDATE(*mask, UPDMASK_SERVER_VM_UDP) ) 
			break;
		ival = check_valid_option(value, labels_bool, 2);
		// Indicate changed value
		if ( conf->server_vm_udp != ival )
			SET_UPDATE(*mask, UPDMASK_SERVER_VM_UDP);
		if ( ival < 0 ) {
			verbose(LOG_WARNING, "vm_udp_server parameter incorrect. Fall back to default.");
			conf->server_vm_udp = DEFAULT_SERVER_VM_UDP;
		}
		else
			conf->server_vm_udp = ival;
		break;

	case CONFIG_SERVER_XEN:
		// If value specified on the command line
		if ( HAS_UPDATE(*mask, UPDMASK_SERVER_XEN) ) 
			break;
		ival = check_valid_option(value, labels_bool, 2);
		// Indicate changed value
		if ( conf->server_xen != ival )
			SET_UPDATE(*mask, UPDMASK_SERVER_XEN);
		if ( ival < 0 ) {
			verbose(LOG_WARNING, "xen_server parameter incorrect. Fall back to default.");
			conf->server_xen = DEFAULT_SERVER_XEN;
		}
		else
			conf->server_xen = ival;
		break;

	case CONFIG_SERVER_VMWARE:
		// If value specified on the command line
		if ( HAS_UPDATE(*mask, UPDMASK_SERVER_VMWARE) ) 
			break;
		ival = check_valid_option(value, labels_bool, 2);
		// Indicate changed value
		if ( conf->server_vmware != ival )
			SET_UPDATE(*mask, UPDMASK_SERVER_VMWARE);
		if ( ival < 0 ) {
			verbose(LOG_WARNING, "vmware_server parameter incorrect. Fall back to default.");
			conf->server_vmware = DEFAULT_SERVER_VMWARE;
		}
		else
			conf->server_vmware = ival;
		break;


	case CONFIG_ADJUST_FFCLOCK:
		// If value specified on the command line
		if (HAS_UPDATE(*mask, UPDMASK_ADJUST_FFCLOCK))
			break;
		ival = check_valid_option(value, labels_bool, 2);
		// Indicate changed value
		if (conf->adjust_FFclock != ival)
			SET_UPDATE(*mask, UPDMASK_ADJUST_FFCLOCK);
		if (ival < 0) {
			verbose(LOG_WARNING, "adjust_FFclock parameter incorrect."
					"Fall back to default.");
			conf->adjust_FFclock = DEFAULT_ADJUST_FFCLOCK;
		}
		else
			conf->adjust_FFclock = ival;
		break;


	case CONFIG_ADJUST_FBCLOCK:
		// If value specified on the command line
		if (HAS_UPDATE(*mask, UPDMASK_ADJUST_FBCLOCK))
			break;
		ival = check_valid_option(value, labels_bool, 2);
		// Indicate changed value
		if (conf->adjust_FBclock != ival)
			SET_UPDATE(*mask, UPDMASK_ADJUST_FBCLOCK);
		if (ival < 0) {
			verbose(LOG_WARNING, "adjust_FBclock parameter incorrect."
					"Fall back to default.");
			conf->adjust_FBclock = DEFAULT_ADJUST_FBCLOCK;
		}
		else
			conf->adjust_FBclock = ival;
		break;


	case CONFIG_POLLPERIOD:
		// If value specified on the command line
		if ( HAS_UPDATE(*mask, UPDMASK_POLLPERIOD) )
			break;
		ival = atoi(value);
		// Indicate changed value
		if ( conf->poll_period != ival )
			SET_UPDATE(*mask, UPDMASK_POLLPERIOD);
		if ((ival<RAD_MINPOLL) || (ival>RAD_MAXPOLL)) {	
			verbose(LOG_WARNING, "Poll period value out of [%d,%d] range (%d). Fall back to default.",
				   	ival, RAD_MINPOLL, RAD_MAXPOLL);
			conf->poll_period = DEFAULT_NTP_POLL_PERIOD;
		}
		else {
			conf->poll_period = ival;
		}
		break;


	case CONFIG_TSLIMIT:
		/* Be sure we don't override an overall temperature setting */
		if (have_all_tmpqual == 0) { 
			dval = strtod(value, NULL);
			// Indicate changed value
			if ( conf->phyparam.TSLIMIT != dval )
				SET_UPDATE(*mask, UPDMASK_TEMPQUALITY);
			if (dval<0)  {
				verbose(LOG_WARNING, "Using ts_limit value out of range (%f). Fall back to default.", dval);
				conf->phyparam.TSLIMIT = TS_LIMIT_GOOD;
			}
			else {
				conf->phyparam.TSLIMIT = dval;
			}
		}
		break;
		
	case CONFIG_SKM_SCALE:
		/* Be sure we don't override an overall temperature setting */
		if (have_all_tmpqual == 0) { 
			dval = strtod(value, NULL);
			// Indicate changed value
			if ( conf->phyparam.SKM_SCALE != dval )
				SET_UPDATE(*mask, UPDMASK_TEMPQUALITY);
			if (dval<0)  {
				verbose(LOG_WARNING, "Using skm_scale value out of range (%f). Fall back to default.", dval);
				conf->phyparam.SKM_SCALE = SKM_SCALE_GOOD;
			}
			else {
				conf->phyparam.SKM_SCALE = dval;
			}
		}
		break;
		
	case CONFIG_RATE_ERR_BOUND:
		/* Be sure we don't override an overall temperature setting */
		if (have_all_tmpqual == 0) { 
			dval = strtod(value, NULL);
			// Indicate changed value
			if ( conf->phyparam.RateErrBOUND != dval )
				SET_UPDATE(*mask, UPDMASK_TEMPQUALITY);
			if (dval<0)  {
				verbose(LOG_WARNING, "Using rate_error_bound value out of range (%f). Fall back to default.", dval);
				conf->phyparam.RateErrBOUND = RATE_ERR_BOUND_GOOD;
			}
			else {
				conf->phyparam.RateErrBOUND = dval;
			}
		}
		break;
	
	case CONFIG_BEST_SKM_RATE:
		/* Be sure we don't override an overall temperature setting */
		if (have_all_tmpqual == 0) { 
			dval = strtod(value, NULL);
			// Indicate changed value
			if ( conf->phyparam.BestSKMrate != dval )
				SET_UPDATE(*mask, UPDMASK_TEMPQUALITY);
			if (dval<0)  {
				verbose(LOG_WARNING, "Using best_skm_rate value out of range (%f). Fall back to default.", dval);
				conf->phyparam.BestSKMrate = BEST_SKM_RATE_GOOD;
			}
			else {
				conf->phyparam.BestSKMrate = dval;
			}
		}
		break;

	case CONFIG_OFFSET_RATIO:
		/* Be sure we don't override an overall temperature setting */
		if (have_all_tmpqual == 0) { 
			ival = atoi(value);
			// Indicate changed value
			if ( conf->phyparam.offset_ratio != ival )
				SET_UPDATE(*mask, UPDMASK_TEMPQUALITY);
			if (ival<=0)  {
				verbose(LOG_WARNING, "Using offset_ratio value out of range (%f). Fall back to default.", ival);
				conf->phyparam.offset_ratio = OFFSET_RATIO_GOOD;
			}
			else {
				conf->phyparam.offset_ratio = ival;
			}
		}
		break;

	case CONFIG_PLOCAL_QUALITY:
		/* Be sure we don't override an overall temperature setting */
		if (have_all_tmpqual == 0) { 
			dval = strtod(value, NULL);
			// Indicate changed value
			if ( conf->phyparam.plocal_quality != dval )
				SET_UPDATE(*mask, UPDMASK_TEMPQUALITY);
			if (dval<0)  {
				verbose(LOG_WARNING, "Using plocal_quality value out of range (%f). Fall back to default.", dval);
				conf->phyparam.plocal_quality = PLOCAL_QUALITY_GOOD;
			}
			else {
				conf->phyparam.plocal_quality = dval;
			}
		}
		break;

	
	case CONFIG_TEMPQUALITY:
		/* We have an overall environment quality key word */
		have_all_tmpqual = 1;
		for (;;) {
			if (quality->keytype == CONFIG_QUALITY_UNKWN) {
				verbose(LOG_ERR, "The quality parameter given is unknown");
				return 0;
			}
			if (strcmp(quality->label, value) == 0) {
				iqual = quality->keytype;
				break;
			}
			quality++;
		}
		switch (iqual) {
			case CONFIG_QUALITY_POOR:
				// Indicate changed value
				if ( (conf->phyparam.TSLIMIT - TS_LIMIT_POOR) != 0)
					SET_UPDATE(*mask, UPDMASK_TEMPQUALITY);
				conf->phyparam.TSLIMIT 		= TS_LIMIT_POOR;
				conf->phyparam.SKM_SCALE 		= SKM_SCALE_POOR;
				conf->phyparam.RateErrBOUND 	= RATE_ERR_BOUND_POOR;
				conf->phyparam.BestSKMrate 	= BEST_SKM_RATE_POOR;
				conf->phyparam.offset_ratio 	= OFFSET_RATIO_POOR;
				conf->phyparam.plocal_quality	= PLOCAL_QUALITY_POOR;
				break;
			case CONFIG_QUALITY_GOOD:
				// Indicate changed value
				if ( (conf->phyparam.TSLIMIT - TS_LIMIT_GOOD) != 0 )
					SET_UPDATE(*mask, UPDMASK_TEMPQUALITY);
				conf->phyparam.TSLIMIT 		= TS_LIMIT_GOOD;
				conf->phyparam.SKM_SCALE		= SKM_SCALE_GOOD;
				conf->phyparam.RateErrBOUND 	= RATE_ERR_BOUND_GOOD;
				conf->phyparam.BestSKMrate 	= BEST_SKM_RATE_GOOD;
				conf->phyparam.offset_ratio 	= OFFSET_RATIO_GOOD;
				conf->phyparam.plocal_quality	= PLOCAL_QUALITY_GOOD;
				break;
			case CONFIG_QUALITY_EXCEL:
				// Indicate changed value
				if ( (conf->phyparam.TSLIMIT - TS_LIMIT_EXCEL) != 0 )
					SET_UPDATE(*mask, UPDMASK_TEMPQUALITY);
				conf->phyparam.TSLIMIT 		= TS_LIMIT_EXCEL;
				conf->phyparam.SKM_SCALE 		= SKM_SCALE_EXCEL;
				conf->phyparam.RateErrBOUND 	= RATE_ERR_BOUND_EXCEL;
				conf->phyparam.BestSKMrate 	= BEST_SKM_RATE_EXCEL;
				conf->phyparam.offset_ratio 	= OFFSET_RATIO_EXCEL;
				conf->phyparam.plocal_quality	= PLOCAL_QUALITY_EXCEL;
				break;
			default:
				verbose(LOG_ERR, "Quality parameter given is unknown");
				break;
		}	
		break;


	case CONFIG_PHAT_INIT:
		dval = strtod(value, NULL);
		if ( (dval<0) || (dval==0) || (dval>1)) {
			verbose(LOG_WARNING, "Using phat_init value out of range (%f). Falling back to default.", dval);
			conf->phat_init = DEFAULT_PHAT_INIT;
		}
		else {
			conf->phat_init = dval;
		}
		break;


	case CONFIG_ASYM_HOST:
		// If value specified on the command line
		if ( HAS_UPDATE(*mask, UPDMASK_ASYM_HOST) ) 
			break;
		dval = strtod(value, NULL);
		// Indicate changed value
		if ( conf->asym_host != dval )
			SET_UPDATE(*mask, UPDMASK_ASYM_HOST);
		if ( (dval<0) || (dval>1)) {
			verbose(LOG_WARNING, "Using host_asymmetry value out of range (%f). Falling back to default.", dval);
			conf->asym_host = DEFAULT_ASYM_HOST;
		}
		else {
			conf->asym_host = dval;
		}
		break;


	case CONFIG_ASYM_NET:
		// If value specified on the command line
		if ( HAS_UPDATE(*mask, UPDMASK_ASYM_NET) ) 
			break;
		dval = strtod(value, NULL);
		// Indicate changed value
		if ( conf->asym_net != dval )
			SET_UPDATE(*mask, UPDMASK_ASYM_NET);
		if ( (dval<0) || (dval>1)) {
			verbose(LOG_WARNING, "Using network_asymmetry value out of range (%f). Falling back to default.", dval);
			conf->asym_net = DEFAULT_ASYM_NET;
		}
		else {
			conf->asym_net = dval;
		}
		break;


	case CONFIG_HOSTNAME:
		// If value specified on the command line
		if ( HAS_UPDATE(*mask, UPDMASK_HOSTNAME) ) 
			break;
		if ( strcmp(conf->hostname, value) != 0 )
			SET_UPDATE(*mask, UPDMASK_HOSTNAME);
		strcpy(conf->hostname, value);
		break;


	/* There may be multiple time_server lines in the conf file.
	 * Space is already allocated for the first, if more encountered, more is made
	 * dynamically. If this is called during rehash, more may already be allocated.
	 * The allocated memory is organised as nf concatenated blocks,
	 * each of MAXLINE chars, off a common origin pointed to by conf->time_server .
	 * Here nf tracks the number of servers parsed this time, ns the number
	 * last time (or ns=0 when starting).
	 */
	case CONFIG_TIME_SERVER:

		verbose(LOG_DEBUG, " found server nf = %d (ns = %d)", *nf, ns);

		// If value specified on the command line, replace first server in config
		if ( *nf == 0 && HAS_UPDATE(*mask, UPDMASK_TIME_SERVER) ) {
			//verbose(LOG_DEBUG, " Adopting CMDline specified %s as server %d", conf->time_server, *nf);
			*nf = 1;
			break;
		}

		// From file, process potentially multiple lines
		char *this_s;		// start address of string for this server
		if (*nf < ns) {	// if storage already there 
			this_s = conf->time_server + (*nf)*MAXLINE;
			if ( strcmp(this_s, value) != 0 )
				SET_UPDATE(*mask, UPDMASK_TIME_SERVER);
		} else {			// must extend allocation, and record new origin
			conf->time_server = realloc(conf->time_server,(*nf+1)*MAXLINE);
			this_s = conf->time_server + (*nf)*MAXLINE;
			SET_UPDATE(*mask, UPDMASK_TIME_SERVER);
		}
		strcpy(this_s, value);
		for (int s=0; s<*nf; s++)
			verbose(LOG_WARNING, "Time server          : %d %s", s, conf->time_server + s*MAXLINE);
		//verbose(LOG_DEBUG, " Adopting %s as server nf = %d (ns = %d)", this_s, *nf, ns);
		(*nf)++;
		break;


<<<<<<< HEAD
	case CONFIG_ICN:
=======
	case CONFIG_NTC:
>>>>>>> d2cdfc40
		// If value specified on the command line

		// Config line can accept one or two arguements (can optionally exclude id)
		iqual = sscanf(value, "%s %d", sval, &ival);
<<<<<<< HEAD
		if (! (iqual == 2 && ival >= 0 && ival < MAX_ICNS ) )
=======
		if (! (iqual == 2 && ival >= 0 && ival < MAX_NTC ) )
>>>>>>> d2cdfc40
			ival = -1;
		if (iqual == 1)
		{
			ival = 0;
<<<<<<< HEAD
			for (iqual =0; iqual< MAX_ICNS; iqual++)
				if (conf->icn[iqual].domain[0] == 0)
=======
			for (iqual =0; iqual< MAX_NTC; iqual++)
				if (conf->ntc[iqual].domain[0] == 0)
>>>>>>> d2cdfc40
				{
					ival = iqual;
					break;
				}
		}

<<<<<<< HEAD
		if (0 <= ival && ival < MAX_ICNS)
		{
			SET_UPDATE(*mask, UPDMASK_ICN);
			strcpy(conf->icn[ival].domain, sval);
			conf->icn[ival].id = ival;
			// printf("Set ICN id %d to domain %s\n", ival, sval);
		}
		break;

	case CONFIG_OCN:
		// If value specified on the command line

		// Config line can accept one or two arguements (can optionally exclude id)
		iqual = sscanf(value, "%s %d", sval, &ival);
		if (! (iqual == 2 && ival >= 0 && ival < MAX_OCNS ) )
			ival = -1;
		if (iqual == 1)
		{
			ival = 0;
			for (iqual =0; iqual< MAX_OCNS; iqual++)
				if (conf->ocn[iqual].domain[0] == 0)
				{
					ival = iqual;
					break;
				}
		}

		if (0 <= ival && ival < MAX_OCNS)
		{
			SET_UPDATE(*mask, UPDMASK_OCN);
			strcpy(conf->ocn[ival].domain, sval);
			conf->ocn[ival].id = ival;
			// printf("Set OCN id %d to domain %s\n", ival, sval);
=======
		if (0 <= ival && ival < MAX_NTC)
		{
			SET_UPDATE(*mask, UPDMASK_NTC);
			strcpy(conf->ntc[ival].domain, sval);
			conf->ntc[ival].id = ival;
>>>>>>> d2cdfc40
		}
		break;

	case CONFIG_NETWORKDEV:
		// If value specified on the command line
		if ( HAS_UPDATE(*mask, UPDMASK_NETWORKDEV) ) 
			break;
		if ( strcmp(conf->network_device, value) != 0 )
			SET_UPDATE(*mask, UPDMASK_NETWORKDEV);
		strcpy(conf->network_device, value);
		break;


	case CONFIG_SYNC_IN_PCAP:
		// If value specified on the command line
		if ( HAS_UPDATE(*mask, UPDMASK_SYNC_IN_PCAP) ) 
			break;
		if ( strcmp(conf->sync_in_pcap, value) != 0 )
			SET_UPDATE(*mask, UPDMASK_SYNC_IN_PCAP);
		strcpy(conf->sync_in_pcap, value);
		break;


	case CONFIG_SYNC_IN_ASCII:
		// If value specified on the command line
		if ( HAS_UPDATE(*mask, UPDMASK_SYNC_IN_ASCII) ) 
			break;
		if ( strcmp(conf->sync_in_ascii, value) != 0 )
			SET_UPDATE(*mask, UPDMASK_SYNC_IN_ASCII);
		strcpy(conf->sync_in_ascii, value);
		break;


	case CONFIG_SYNC_OUT_PCAP:
		// If value specified on the command line
		if ( HAS_UPDATE(*mask, UPDMASK_SYNC_OUT_PCAP) ) 
			break;
		if ( strcmp(conf->sync_out_pcap, value) != 0 )
			SET_UPDATE(*mask, UPDMASK_SYNC_OUT_PCAP);
		strcpy(conf->sync_out_pcap, value);
		break;


	case CONFIG_SYNC_OUT_ASCII:
		// If value specified on the command line
		if ( HAS_UPDATE(*mask, UPDMASK_SYNC_OUT_ASCII) ) 
			break;
		if ( strcmp(conf->sync_out_ascii, value) != 0 )
			SET_UPDATE(*mask, UPDMASK_SYNC_OUT_ASCII);
		strcpy(conf->sync_out_ascii, value);
		break;


	case CONFIG_CLOCK_OUT_ASCII:
		// If value specified on the command line
		if ( HAS_UPDATE(*mask, UPDMASK_CLOCK_OUT_ASCII) ) 
			break;
		if ( strcmp(conf->clock_out_ascii, value) != 0 )
			SET_UPDATE(*mask, UPDMASK_CLOCK_OUT_ASCII);
		strcpy(conf->clock_out_ascii, value);
		break;


	case CONFIG_VM_UDP_LIST:
		// If value specified on the command line
		if ( HAS_UPDATE(*mask, UPDMASK_VM_UDP_LIST) ) 
			break;
		if ( strcmp(conf->vm_udp_list, value) != 0 )
			SET_UPDATE(*mask, UPDMASK_VM_UDP_LIST);
		strcpy(conf->vm_udp_list, value);
		break;

	default:
		verbose(LOG_WARNING, "Unknown CONFIG_* symbol.");
		break;
}
return 1;
}


/*
 * Reads config file line by line, retrieve (key,value) and update global data\
 * Only parses select inforation from config. Doesn't attempt to reread all data
 * This allows avoids the need to shutdown and resetup running threads.
 * This should be allowed to run without interferring with live radclock running threads
 */
int light_config_parse(struct radclock_config *conf, u_int32_t *mask, int is_daemon, int *ns)
{
	struct _key *pkey = keys;
	int codekey=0;
	int nf;		// count time servers found
	char *c;
	char line[MAXLINE];
	char key[MAXLINE];
	char value[MAXLINE];
	FILE* fd = NULL;

	/* Check input */
	if (conf == NULL) {
		verbose(LOG_ERR, "Configuration structure is NULL.");
		return 0;
	}
	
	/* Config and log files */
	if (strlen(conf->conffile) == 0)
	{
		if ( is_daemon )
			strcpy(conf->conffile, DAEMON_CONFIG_FILE);
		else
			strcpy(conf->conffile, BIN_CONFIG_FILE);
	}

	if (strlen(conf->logfile) == 0)
	{
		if ( is_daemon )
			strcpy(conf->logfile, DAEMON_LOG_FILE);
		else
			strcpy(conf->logfile, BIN_LOG_FILE);
	}

	/* The file can't be opened. Ether it doesn't exist yet or I/O error.
	 */
	fd = fopen(conf->conffile, "r");
	if (!fd) {
		verbose(LOG_ERR, "Configuration file doesn't exist upon light config reparse.");
		return 0;
	}

	while ((c=fgets(line, MAXLINE, fd))!=NULL) {

		// Start with a reset of the value to avoid mistakes
		strcpy(value, "");

		// Extract key and values from the conf file
		if ( !(extract_key_value(c, key, value) ))
			continue;
	
		// Identify the key and update config values
		codekey = match_key(pkey, key);

		// This line is not a configuration line
		if (codekey < 0)
			continue;

		/* Update in case we actually retrieved a value, update nf */
		if ( strlen(value) > 0 )
			update_data(conf, mask, codekey, value, &nf, *ns, 1);
	}
	fclose(fd);

	return 1;
}


/*
 * Reads config file line by line, retrieve (key,value) and update global data
 */
int config_parse(struct radclock_config *conf, u_int32_t *mask, int is_daemon, int *ns)
{
	struct _key *pkey = keys;
	int codekey=0;
	int nf;		// count time servers found
	char *c;
	char line[MAXLINE];
	char key[MAXLINE];
	char value[MAXLINE];
	FILE* fd = NULL;

	/* Check input */
	if (conf == NULL) {
		verbose(LOG_ERR, "Configuration structure is NULL.");
		return 0;
	}
	
	/* Config and log files */
	if (strlen(conf->conffile) == 0)
	{
		if ( is_daemon )
			strcpy(conf->conffile, DAEMON_CONFIG_FILE);
		else
			strcpy(conf->conffile, BIN_CONFIG_FILE);
	}

	if (strlen(conf->logfile) == 0)
	{
		if ( is_daemon )
			strcpy(conf->logfile, DAEMON_LOG_FILE);
		else
			strcpy(conf->logfile, BIN_LOG_FILE);
	}



	/* The file can't be opened. Ether it doesn't exist yet or I/O error.
	 * Note: this writes the file, but doesn't update handle->conf with the
	 * values in it!
	 */
	fd = fopen(conf->conffile, "r");
	if (!fd) {

		// Modify umask so that the file can be read by all after being written
		umask(022);
		verbose(LOG_NOTICE, "Did not find configuration file: %s.", conf->conffile);
		fd = fopen(conf->conffile, "w+");
		if (!fd) {
			verbose(LOG_ERR, "Cannot write configuration file: %s. ", conf->conffile);
			umask(027);
			return 0;
		}
		
		write_config_file(fd, keys, NULL, 1);	// single server only
		*ns = 1;
		
		fclose(fd);
		verbose(LOG_NOTICE, "Writing configuration file.");
		//verbose(LOG_NOTICE, "    Time server          : %s", conf->time_server);

		// Reposition umask
		umask(027);
		return 1;
	}
	
	// The configuration file exists, parse it and update default values
	have_all_tmpqual = 0; // ugly
	nf = 0;
	while ((c=fgets(line, MAXLINE, fd))!=NULL) {

		// Start with a reset of the value to avoid mistakes
		strcpy(value, "");

		// Extract key and values from the conf file
		if ( !(extract_key_value(c, key, value) ))
			continue;
	
		// Identify the key and update config values
		codekey = match_key(pkey, key);

		// This line is not a configuration line
		if (codekey < 0)
			continue;

		/* Update in case we actually retrieved a value, update nf */
		if ( strlen(value) > 0 )
			update_data(conf, mask, codekey, value, &nf, *ns, 0);
	}
	fclose(fd);
	/* Trim any memory containing old servers, and update handle */
	if (nf < *ns)
		conf->time_server = realloc(conf->time_server, nf*MAXLINE);
	*ns = nf;



	/* Ok, the file has been parsed, but may the version may be outdated. Since
	 * we just parsed the configuration, we can produce an up-to-date version
	 */
	if ( strcmp(conf->radclock_version, PACKAGE_VERSION) != 0 ) {

		// Modify umask so that the file can be read by all after being written
		umask(022);
		fd = fopen(conf->conffile, "w");
		if ( !fd )
		{
			verbose(LOG_ERR, "Cannot update configuration file: %s.", conf->conffile);
			umask(027);
			return 0;
		}
		write_config_file(fd, keys, conf, *ns);
		fclose(fd);
		umask(027);

		// Adjust version
		strcpy(conf->radclock_version, PACKAGE_VERSION);
		verbose(LOG_NOTICE, "Updated the configuration file "
				    "to the current package version");
	}

	/* Check command line arguments and config file for exclusion. 
	 * - If running as a daemon, refuse to read input raw or ascii file
	 */
	if ( is_daemon ) {
		if ( (strlen(conf->sync_in_ascii) > 0) || ( strlen(conf->sync_in_pcap) > 0) )
			verbose(LOG_WARNING, "Running as a daemon. Live capture only.");
		// Force the input to be a live device
		strcpy(conf->sync_in_ascii,"");
		strcpy(conf->sync_in_pcap,"");
	}
	
	if (conf->is_cn && conf->is_ocn)
	{
		verbose(LOG_ERR, "Configuration cannot have both is_cn and is_ocn enabled.");
		exit(1);
	}

<<<<<<< HEAD
	/* Set the mapping between time_server index and ICN ids
	 * Mapping value is -1 if there is no match
	 */

	if (conf->time_server_icn_mapping)
	{
		free(conf->time_server_icn_mapping);
		free(conf->time_server_icn_indexes);
		free(conf->time_server_ocn_mapping);
		conf->time_server_icn_mapping = 0;
		conf->time_server_icn_indexes = 0;
		conf->time_server_ocn_mapping = 0;
	}

	conf->time_server_ocn_mapping = malloc(sizeof(int)*(*ns));
	conf->time_server_icn_mapping = malloc(sizeof(int)*(*ns));
	conf->time_server_icn_count = 0;
	// Match time_servers with ICNs, Non matches get a value of -1
	for (int time_server_id = 0; time_server_id < *ns; time_server_id++)
	{
		conf->time_server_icn_mapping[time_server_id] = -1; // Set mapping initially to -1
		conf->time_server_ocn_mapping[time_server_id] = -1; // Set mapping initially to -1
		char *this_s = conf->time_server + time_server_id * MAXLINE;
		for (int ICN_id = 0; ICN_id < MAX_ICNS; ICN_id ++)
			if (strcmp(conf->icn[ICN_id].domain, this_s) == 0) // If match is found set the ICN id
			{
				conf->time_server_icn_mapping[time_server_id] = conf->icn[ICN_id].id;
				conf->time_server_icn_count += 1;
				conf->time_server_icn_indexes = realloc(conf->time_server_icn_indexes, sizeof(int)*conf->time_server_icn_count);
				conf->time_server_icn_indexes[conf->time_server_icn_count -1] = time_server_id;
				verbose(LOG_INFO, "Configuration matched time_server:%s mapping for ICN:%d", this_s, conf->icn[ICN_id].id);
				break;
			} else if (strcmp(conf->ocn[ICN_id].domain, this_s) == 0) // If match is found set the OCN id
			{
				conf->time_server_ocn_mapping[time_server_id] = conf->ocn[ICN_id].id;
				verbose(LOG_INFO, "Configuration matched time_server:%s mapping for OCN:%d", this_s, conf->ocn[ICN_id].id);
				break;
			}

=======
	/* Set the mapping between time_server index and NTC server ids
	 * Mapping value is -1 if there is no match
	 */

	if (conf->time_server_ntc_mapping)
	{
		free(conf->time_server_ntc_mapping);
		free(conf->time_server_ntc_indexes);
		conf->time_server_ntc_mapping = 0;
		conf->time_server_ntc_indexes = 0;
	}

	conf->time_server_ntc_mapping = malloc(sizeof(int)*(*ns));
	conf->time_server_ntc_count = 0;
	// Match time_servers with NTCs, Non matches get a value of -1
	for (int time_server_id = 0; time_server_id < *ns; time_server_id++)
	{
		conf->time_server_ntc_mapping[time_server_id] = -1; // Set mapping initially to -1
		char *this_s = conf->time_server + time_server_id * MAXLINE;
		for (int NTC_id = 0; NTC_id < MAX_NTC; NTC_id ++)
		{
			if (strcmp(conf->ntc[NTC_id].domain, this_s) == 0) // If match is found set the NTC id
			{
				conf->time_server_ntc_mapping[time_server_id] = conf->ntc[NTC_id].id;
				conf->time_server_ntc_count += 1;
				conf->time_server_ntc_indexes = realloc(conf->time_server_ntc_indexes, sizeof(int)*conf->time_server_ntc_count);
				conf->time_server_ntc_indexes[conf->time_server_ntc_count -1] = time_server_id;
				verbose(LOG_INFO, "Configuration matched time_server:%s mapping for NTC:%d", this_s, conf->ntc[NTC_id].id);
			} 
			
		}
>>>>>>> d2cdfc40
	}


	return 1;
}




/* Print configuration to logfile */
void config_print(int level, struct radclock_config *conf, int ns)
{
	verbose(level, "RADclock - configuration summary");
	verbose(level, "radclock version     : %s", conf->radclock_version);
	verbose(level, "Server CN            : %s", labels_bool[conf->is_cn]);
	verbose(level, "Server OCN           : %s", labels_bool[conf->is_ocn]);
	verbose(level, "Configuration file   : %s", conf->conffile);
	verbose(level, "Log file             : %s", conf->logfile);
	verbose(level, "Verbose level        : %s", labels_verb[conf->verbose_level]);
	verbose(level, "Client sync          : %s", labels_sync[conf->synchro_type]);
	verbose(level, "Server IPC           : %s", labels_bool[conf->server_ipc]);
	verbose(level, "Server Telemetry     : %s", labels_bool[conf->server_telemetry]);
	verbose(level, "Server SHM           : %s", labels_bool[conf->server_shm]);
	verbose(level, "SHM DAG Client       : %s", conf->shm_dag_client);
	verbose(level, "Server NTP           : %s", labels_bool[conf->server_ntp]);
	verbose(level, "Server VM_UDP        : %s", labels_bool[conf->server_vm_udp]);
	verbose(level, "Server XEN           : %s", labels_bool[conf->server_xen]);
	verbose(level, "Server VMWARE        : %s", labels_bool[conf->server_vmware]);
	verbose(level, "Upstream NTP port    : %d", conf->ntp_upstream_port);
	verbose(level, "Downstream NTP port  : %d", conf->ntp_downstream_port);
	verbose(level, "Adjust system FFclock: %s", labels_bool[conf->adjust_FFclock]);
	verbose(level, "Adjust system FBclock: %s", labels_bool[conf->adjust_FBclock]);
	verbose(level, "Polling period       : %d", conf->poll_period);
	verbose(level, "TSLIMIT              : %.9lf", conf->phyparam.TSLIMIT);
	verbose(level, "SKM_SCALE            : %.9lf", conf->phyparam.SKM_SCALE);
	verbose(level, "RateErrBound         : %.9lf", conf->phyparam.RateErrBOUND);
	verbose(level, "BestSKMrate          : %.9lf", conf->phyparam.BestSKMrate);
	verbose(level, "offset_ratio         : %d", conf->phyparam.offset_ratio);
	verbose(level, "plocal_quality       : %.9lf", conf->phyparam.plocal_quality);
	verbose(level, "Initial phat         : %lg", conf->phat_init);
	verbose(level, "Host asymmetry       : %lf", conf->asym_host);
	verbose(level, "Network asymmetry    : %lf", conf->asym_net);
	verbose(level, "Host name            : %s", conf->hostname);
	for (int s=0; s<ns; s++)
		verbose(level, "Time server          : %d %s", s, conf->time_server + s*MAXLINE);
	verbose(level, "Interface            : %s", conf->network_device);
	verbose(level, "pcap sync input      : %s", conf->sync_in_pcap);
	verbose(level, "ascii sync input     : %s", conf->sync_in_ascii);
	verbose(level, "pcap sync output     : %s", conf->sync_out_pcap);
	verbose(level, "ascii sync output    : %s", conf->sync_out_ascii);
	verbose(level, "ascii clock output   : %s", conf->clock_out_ascii);

<<<<<<< HEAD
	for (int i = 0; i<MAX_ICNS; i++)
		if ( strlen(conf->icn[i].domain) > 0 )
			verbose(level, "ICN                  : %d %s", conf->icn[i].id, conf->icn[i].domain);

	for (int i = 0; i<MAX_OCNS; i++)
		if ( strlen(conf->ocn[i].domain) > 0 )
			verbose(level, "OCN                  : %d %s", conf->ocn[i].id, conf->ocn[i].domain);
=======
	for (int i = 0; i<MAX_NTC; i++)
		if ( strlen(conf->ntc[i].domain) > 0 )
			verbose(level, "NTC                  : %d %s", conf->ntc[i].id, conf->ntc[i].domain);

>>>>>>> d2cdfc40
}<|MERGE_RESOLUTION|>--- conflicted
+++ resolved
@@ -97,12 +97,7 @@
 	{ "sync_output_ascii",		CONFIG_SYNC_OUT_ASCII},
 	{ "clock_output_ascii",		CONFIG_CLOCK_OUT_ASCII},
 	{ "vm_udp_list",			CONFIG_VM_UDP_LIST},
-<<<<<<< HEAD
-	{ "icn",					CONFIG_ICN},
-	{ "ocn",					CONFIG_OCN},
-=======
 	{ "ntc",					CONFIG_NTC},
->>>>>>> d2cdfc40
 	{ "is_ocn",					CONFIG_IS_OCN},
 	{ "is_cn",					CONFIG_IS_CN},
 	{ "",			 			CONFIG_UNKNOWN} // Must be the last one
@@ -197,25 +192,6 @@
 	strcpy(conf->clock_out_ascii, "");
 	strcpy(conf->vm_udp_list, "");
 
-<<<<<<< HEAD
-	conf->time_server_icn_mapping = 0; // Flag mapping as uninitialised
-	conf->time_server_icn_count = 0;
-	conf->time_server_ocn_mapping = 0;
-
-	// Clear all ICN server data
-	for (int i =0; i < MAX_ICNS; i++)
-	{
-		conf->icn[i].id = -1;
-		conf->icn[i].domain[0] = 0;
-	}
-
-	// Clear all OCN server data
-	for (int i =0; i < MAX_OCNS; i++)
-	{
-		conf->ocn[i].id = -1;
-		conf->ocn[i].domain[0] = 0;
-	}	
-=======
 	conf->time_server_ntc_mapping = 0; // Flag mapping as uninitialised
 	conf->time_server_ntc_count = 0;
 
@@ -226,7 +202,6 @@
 		conf->ntc[i].domain[0] = 0;
 	}
 
->>>>>>> d2cdfc40
 }
 
 
@@ -712,41 +687,6 @@
 	else
 		fprintf(fd, "#%s = %s\n\n", find_key_label(keys, CONFIG_CLOCK_OUT_ASCII), DEFAULT_CLOCK_OUT_ASCII);
 
-<<<<<<< HEAD
-	/* Specifies ICNs to be used */
-	fprintf(fd, "# ICNs.\n");
-	fprintf(fd, "# %s = ICN_ID domain. ICN_ID should remain constant and never re-used.\n", find_key_label(keys, CONFIG_ICN));
-	int written_icns = 0;
-	if ( conf )
-	{
-		for (int i = 0; i<MAX_ICNS; i++)
-			if ( strlen(conf->icn[i].domain) > 0 )
-			{
-				fprintf(fd, "%s = %s %d\n", find_key_label(keys, CONFIG_ICN), conf->icn[i].domain, conf->icn[i].id);
-				written_icns ++;
-			}
-	}
-
-	// No recorded values for ICNs were provided so write the default
-	if ( written_icns == 0 )
-		fprintf(fd, "%s = %s\n", find_key_label(keys, CONFIG_ICN), DEFAULT_ICN_1);
-
-	/* Specifies ICNs to be used */
-	fprintf(fd, "\n# OCNs.\n");
-	fprintf(fd, "# %s = OCN_ID domain. OCN_ID should remain constant and never re-used.\n", find_key_label(keys, CONFIG_OCN));
-	int written_ocns = 0;
-	if ( conf )
-	{
-		for (int i = 0; i<MAX_OCNS; i++)
-			if ( strlen(conf->ocn[i].domain) > 0 )
-			{
-				fprintf(fd, "%s = %s %d\n", find_key_label(keys, CONFIG_OCN), conf->ocn[i].domain, conf->ocn[i].id);
-				written_ocns ++;
-			}
-	}
-
-
-=======
 	/* Specifies NTC servers to be used */
 	fprintf(fd, "# NTC ids.\n");
 	fprintf(fd, "# %s = NTC_ID domain. NTC_ID should remain constant and never re-used.\n", find_key_label(keys, CONFIG_NTC));
@@ -761,7 +701,6 @@
 			}
 	}
 
->>>>>>> d2cdfc40
 }
 
 
@@ -1405,78 +1344,29 @@
 		break;
 
 
-<<<<<<< HEAD
-	case CONFIG_ICN:
-=======
 	case CONFIG_NTC:
->>>>>>> d2cdfc40
 		// If value specified on the command line
 
 		// Config line can accept one or two arguements (can optionally exclude id)
 		iqual = sscanf(value, "%s %d", sval, &ival);
-<<<<<<< HEAD
-		if (! (iqual == 2 && ival >= 0 && ival < MAX_ICNS ) )
-=======
 		if (! (iqual == 2 && ival >= 0 && ival < MAX_NTC ) )
->>>>>>> d2cdfc40
 			ival = -1;
 		if (iqual == 1)
 		{
 			ival = 0;
-<<<<<<< HEAD
-			for (iqual =0; iqual< MAX_ICNS; iqual++)
-				if (conf->icn[iqual].domain[0] == 0)
-=======
 			for (iqual =0; iqual< MAX_NTC; iqual++)
 				if (conf->ntc[iqual].domain[0] == 0)
->>>>>>> d2cdfc40
 				{
 					ival = iqual;
 					break;
 				}
 		}
 
-<<<<<<< HEAD
-		if (0 <= ival && ival < MAX_ICNS)
-		{
-			SET_UPDATE(*mask, UPDMASK_ICN);
-			strcpy(conf->icn[ival].domain, sval);
-			conf->icn[ival].id = ival;
-			// printf("Set ICN id %d to domain %s\n", ival, sval);
-		}
-		break;
-
-	case CONFIG_OCN:
-		// If value specified on the command line
-
-		// Config line can accept one or two arguements (can optionally exclude id)
-		iqual = sscanf(value, "%s %d", sval, &ival);
-		if (! (iqual == 2 && ival >= 0 && ival < MAX_OCNS ) )
-			ival = -1;
-		if (iqual == 1)
-		{
-			ival = 0;
-			for (iqual =0; iqual< MAX_OCNS; iqual++)
-				if (conf->ocn[iqual].domain[0] == 0)
-				{
-					ival = iqual;
-					break;
-				}
-		}
-
-		if (0 <= ival && ival < MAX_OCNS)
-		{
-			SET_UPDATE(*mask, UPDMASK_OCN);
-			strcpy(conf->ocn[ival].domain, sval);
-			conf->ocn[ival].id = ival;
-			// printf("Set OCN id %d to domain %s\n", ival, sval);
-=======
 		if (0 <= ival && ival < MAX_NTC)
 		{
 			SET_UPDATE(*mask, UPDMASK_NTC);
 			strcpy(conf->ntc[ival].domain, sval);
 			conf->ntc[ival].id = ival;
->>>>>>> d2cdfc40
 		}
 		break;
 
@@ -1771,47 +1661,6 @@
 		exit(1);
 	}
 
-<<<<<<< HEAD
-	/* Set the mapping between time_server index and ICN ids
-	 * Mapping value is -1 if there is no match
-	 */
-
-	if (conf->time_server_icn_mapping)
-	{
-		free(conf->time_server_icn_mapping);
-		free(conf->time_server_icn_indexes);
-		free(conf->time_server_ocn_mapping);
-		conf->time_server_icn_mapping = 0;
-		conf->time_server_icn_indexes = 0;
-		conf->time_server_ocn_mapping = 0;
-	}
-
-	conf->time_server_ocn_mapping = malloc(sizeof(int)*(*ns));
-	conf->time_server_icn_mapping = malloc(sizeof(int)*(*ns));
-	conf->time_server_icn_count = 0;
-	// Match time_servers with ICNs, Non matches get a value of -1
-	for (int time_server_id = 0; time_server_id < *ns; time_server_id++)
-	{
-		conf->time_server_icn_mapping[time_server_id] = -1; // Set mapping initially to -1
-		conf->time_server_ocn_mapping[time_server_id] = -1; // Set mapping initially to -1
-		char *this_s = conf->time_server + time_server_id * MAXLINE;
-		for (int ICN_id = 0; ICN_id < MAX_ICNS; ICN_id ++)
-			if (strcmp(conf->icn[ICN_id].domain, this_s) == 0) // If match is found set the ICN id
-			{
-				conf->time_server_icn_mapping[time_server_id] = conf->icn[ICN_id].id;
-				conf->time_server_icn_count += 1;
-				conf->time_server_icn_indexes = realloc(conf->time_server_icn_indexes, sizeof(int)*conf->time_server_icn_count);
-				conf->time_server_icn_indexes[conf->time_server_icn_count -1] = time_server_id;
-				verbose(LOG_INFO, "Configuration matched time_server:%s mapping for ICN:%d", this_s, conf->icn[ICN_id].id);
-				break;
-			} else if (strcmp(conf->ocn[ICN_id].domain, this_s) == 0) // If match is found set the OCN id
-			{
-				conf->time_server_ocn_mapping[time_server_id] = conf->ocn[ICN_id].id;
-				verbose(LOG_INFO, "Configuration matched time_server:%s mapping for OCN:%d", this_s, conf->ocn[ICN_id].id);
-				break;
-			}
-
-=======
 	/* Set the mapping between time_server index and NTC server ids
 	 * Mapping value is -1 if there is no match
 	 */
@@ -1843,7 +1692,6 @@
 			} 
 			
 		}
->>>>>>> d2cdfc40
 	}
 
 
@@ -1896,18 +1744,8 @@
 	verbose(level, "ascii sync output    : %s", conf->sync_out_ascii);
 	verbose(level, "ascii clock output   : %s", conf->clock_out_ascii);
 
-<<<<<<< HEAD
-	for (int i = 0; i<MAX_ICNS; i++)
-		if ( strlen(conf->icn[i].domain) > 0 )
-			verbose(level, "ICN                  : %d %s", conf->icn[i].id, conf->icn[i].domain);
-
-	for (int i = 0; i<MAX_OCNS; i++)
-		if ( strlen(conf->ocn[i].domain) > 0 )
-			verbose(level, "OCN                  : %d %s", conf->ocn[i].id, conf->ocn[i].domain);
-=======
 	for (int i = 0; i<MAX_NTC; i++)
 		if ( strlen(conf->ntc[i].domain) > 0 )
 			verbose(level, "NTC                  : %d %s", conf->ntc[i].id, conf->ntc[i].domain);
 
->>>>>>> d2cdfc40
 }