/*
 * Copyright (C) 2006-2012, Julien Ridoux and Darryl Veitch
 * Copyright (C) 2013-2020, Darryl Veitch <darryl.veitch@uts.edu.au>
 * All rights reserved.
 *
 * Redistribution and use in source and binary forms, with or without
 * modification, are permitted provided that the following conditions are met:
 *
 * 1. Redistributions of source code must retain the above copyright notice,
 *    this list of conditions and the following disclaimer.
 *
 * 2. Redistributions in binary form must reproduce the above copyright notice,
 *    this list of conditions and the following disclaimer in the documentation
 *    and/or other materials provided with the distribution.
 *
 * THIS SOFTWARE IS PROVIDED BY THE COPYRIGHT HOLDERS AND CONTRIBUTORS "AS IS"
 * AND ANY EXPRESS OR IMPLIED WARRANTIES, INCLUDING, BUT NOT LIMITED TO, THE
 * IMPLIED WARRANTIES OF MERCHANTABILITY AND FITNESS FOR A PARTICULAR PURPOSE
 * ARE DISCLAIMED. IN NO EVENT SHALL THE COPYRIGHT HOLDER OR CONTRIBUTORS BE
 * LIABLE FOR ANY DIRECT, INDIRECT, INCIDENTAL, SPECIAL, EXEMPLARY, OR
 * CONSEQUENTIAL DAMAGES (INCLUDING, BUT NOT LIMITED TO, PROCUREMENT OF
 * SUBSTITUTE GOODS OR SERVICES; LOSS OF USE, DATA, OR PROFITS; OR BUSINESS
 * INTERRUPTION) HOWEVER CAUSED AND ON ANY THEORY OF LIABILITY, WHETHER IN
 * CONTRACT, STRICT LIABILITY, OR TORT (INCLUDING NEGLIGENCE OR OTHERWISE)
 * ARISING IN ANY WAY OUT OF THE USE OF THIS SOFTWARE, EVEN IF ADVISED OF THE
 * POSSIBILITY OF SUCH DAMAGE.
 */

#include <arpa/inet.h>

#include <stdio.h> 
#include <stdlib.h> 
#include <string.h> 
#include <syslog.h>
#include <sys/stat.h>

#include "../config.h"
#include "radclock.h"
#include "radclock-private.h"

#include "radclock_daemon.h"
#include "proto_ntp.h"
#include "sync_history.h"
#include "sync_algo.h"
#include "verbose.h"
#include "config_mgr.h"
#include "jdebug.h"



/* The configuration file lines follow the template : 
 * key = value
 */


/** Basic structure definition containing label and corresponding index */
struct _key {
	const char *label;
	int keytype;
};



/* Definition of the keys used in the conf file */
static struct _key keys[] = {
	{ "radclock_version",		CONFIG_RADCLOCK_VERSION},
	{ "verbose_level",			CONFIG_VERBOSE},
	{ "synchronization_type",	CONFIG_SYNCHRO_TYPE},
	{ "ipc_server",				CONFIG_SERVER_IPC},
	{ "telemetry_server",		CONFIG_SERVER_TELEMETRY},
	{ "shm_server",				CONFIG_SERVER_SHM},
	{ "shm_dag_client",			CONFIG_SHM_DAG_CLIENT},
	{ "ntp_server",				CONFIG_SERVER_NTP},
	{ "vm_udp_server",			CONFIG_SERVER_VM_UDP},
	{ "xen_server",				CONFIG_SERVER_XEN},
	{ "vmware_server",			CONFIG_SERVER_VMWARE},
	{ "adjust_FFclock",			CONFIG_ADJUST_FFCLOCK},
	{ "adjust_FBclock",			CONFIG_ADJUST_FBCLOCK},
	{ "polling_period",			CONFIG_POLLPERIOD},
	{ "temperature_quality", 	CONFIG_TEMPQUALITY},
	{ "ts_limit",				CONFIG_TSLIMIT},
	{ "skm_scale",				CONFIG_SKM_SCALE},
	{ "rate_error_bound",		CONFIG_RATE_ERR_BOUND},
	{ "best_skm_rate",			CONFIG_BEST_SKM_RATE},
	{ "offset_ratio",			CONFIG_OFFSET_RATIO},
	{ "plocal_quality",			CONFIG_PLOCAL_QUALITY},
	{ "init_period_estimate",	CONFIG_PHAT_INIT},
	{ "host_asymmetry",			CONFIG_ASYM_HOST},
	{ "network_asymmetry",		CONFIG_ASYM_NET},
	{ "hostname",				CONFIG_HOSTNAME},
	{ "time_server",			CONFIG_TIME_SERVER},
	{ "network_device",			CONFIG_NETWORKDEV},
	{ "sync_input_pcap",		CONFIG_SYNC_IN_PCAP},
	{ "sync_input_ascii",		CONFIG_SYNC_IN_ASCII},
	{ "sync_output_pcap",		CONFIG_SYNC_OUT_PCAP},
	{ "sync_output_ascii",		CONFIG_SYNC_OUT_ASCII},
	{ "clock_output_ascii",		CONFIG_CLOCK_OUT_ASCII},
	{ "vm_udp_list",			CONFIG_VM_UDP_LIST},
	{ "icn",					CONFIG_ICN},
	{ "ocn",					CONFIG_OCN},
	{ "is_ocn",					CONFIG_IS_OCN},
	{ "is_cn",					CONFIG_IS_CN},
	{ "",			 			CONFIG_UNKNOWN} // Must be the last one
};

/* Definition of the options labels
 * Order matters !
 * TODO make this a bit more robust to bugs with enums already partly defined
 */
static char* labels_bool[] = { "off", "on" };
static char* labels_verb[] = { "quiet", "normal", "high" };
static char* labels_sync[] = { "spy", "piggy", "ntp", "ieee1588", "pps",
	"vm_udp", "xen", "vmware" };



/** Modes for the quality of the temperature environment 
 * Must be defined in the same sequence order as the CONFIG_QUALITY_* 
 * values 
 */
static struct _key temp_quality[] = {
	{ "poor", 				CONFIG_QUALITY_POOR},
	{ "good",				CONFIG_QUALITY_GOOD},
	{ "excellent",			CONFIG_QUALITY_EXCEL},
	{ "",			 		CONFIG_QUALITY_UNKWN} // Must be the last one
};



/*
 * Initialise the structure of global data to default values.  Avoid weird
 * configuration and a basis to generate a conf file if it does not exist.
 */
void
config_init(struct radclock_config *conf)
{
	JDEBUG

	/* Init the mask for parameters */
	conf->mask = UPDMASK_NOUPD;

	/* Runnning defaults */
	strcpy(conf->conffile, "");
	strcpy(conf->logfile, "");
	strcpy(conf->radclock_version, PACKAGE_VERSION);
	conf->server_ipc			= DEFAULT_SERVER_IPC;
	conf->server_telemetry		= DEFAULT_SERVER_TELEMETRY;
	conf->synchro_type			= DEFAULT_SYNCHRO_TYPE;
	conf->server_ntp			= DEFAULT_SERVER_NTP;
	conf->adjust_FFclock		= DEFAULT_ADJUST_FFCLOCK;
	conf->adjust_FBclock		= DEFAULT_ADJUST_FBCLOCK;
<<<<<<< HEAD
	conf->server_shm			= DEFAULT_SERVER_SHM;
	strcpy(conf->shm_dag_client, "");

	
	
=======

>>>>>>> 6c0a111c
	/* Virtual Machine */
	conf->server_vm_udp 		= DEFAULT_SERVER_VM_UDP;
	conf->server_xen 			= DEFAULT_SERVER_XEN;
	conf->server_vmware 		= DEFAULT_SERVER_VMWARE;

	/* Clock parameters */
	conf->poll_period			= DEFAULT_NTP_POLL_PERIOD;
	conf->phyparam.TSLIMIT		= TS_LIMIT_GOOD;
	conf->phyparam.SKM_SCALE	= SKM_SCALE_GOOD;
	conf->phyparam.RateErrBOUND	= RATE_ERR_BOUND_GOOD;
	conf->phyparam.BestSKMrate	= BEST_SKM_RATE_GOOD;
	conf->phyparam.offset_ratio	= OFFSET_RATIO_GOOD;
	conf->phyparam.plocal_quality	= PLOCAL_QUALITY_GOOD;
	conf->phat_init			= DEFAULT_PHAT_INIT;
	conf->asym_host			= DEFAULT_ASYM_HOST;
	conf->asym_net				= DEFAULT_ASYM_NET;

	/* Network level */
	strcpy(conf->hostname, "");
	conf->time_server = calloc(1,MAXLINE);	// always need at least one string
	conf->ntp_upstream_port	= DEFAULT_NTP_PORT;
	conf->ntp_downstream_port = DEFAULT_NTP_PORT;

	/*
	 * Input/Output files and devices. Must set to empty string to not confuse
	 * anything. Only one option can be specified at a time (either from the
	 * conf file or the command line.
	 */
	strcpy(conf->network_device, "");
	strcpy(conf->sync_in_pcap, "");
	strcpy(conf->sync_in_ascii, "");
	strcpy(conf->sync_out_pcap, "");
	strcpy(conf->sync_out_ascii, "");
	strcpy(conf->clock_out_ascii, "");
	strcpy(conf->vm_udp_list, "");

	// Clear all ICN server data
	for (int i =0; i < MAX_ICNS; i++)
	{
		conf->icn[i].id = -1;
		conf->icn[i].domain[0] = 0;
	}

	// Clear all OCN server data
	for (int i =0; i < MAX_OCNS; i++)
	{
		conf->ocn[i].id = -1;
		conf->ocn[i].domain[0] = 0;
	}	
}



/** For a given key index, lookup for the corresponding label */
const char* find_key_label(struct _key *keys, int codekey) 
{
	for (;;) {	
		if (keys->keytype == CONFIG_UNKNOWN) {
			verbose(LOG_ERR, "Did not find a key while creating the "
					"configuration file.");
			return NULL;
		}
		if (keys->keytype == codekey) {
			return keys->label;
		}
		keys++;	
	}
	return NULL;
}


int get_temperature_config(struct radclock_config *conf)
{
	if ( (conf->phyparam.TSLIMIT == TS_LIMIT_POOR)
	  && (conf->phyparam.RateErrBOUND == RATE_ERR_BOUND_POOR)
	  && (conf->phyparam.SKM_SCALE == SKM_SCALE_POOR)
	  && (conf->phyparam.BestSKMrate == BEST_SKM_RATE_POOR)
	  && (conf->phyparam.offset_ratio == OFFSET_RATIO_POOR)
	  && (conf->phyparam.plocal_quality == PLOCAL_QUALITY_POOR))
			return CONFIG_QUALITY_POOR;

	else if ( (conf->phyparam.TSLIMIT == TS_LIMIT_GOOD)
	  && (conf->phyparam.RateErrBOUND == RATE_ERR_BOUND_GOOD)
	  && (conf->phyparam.SKM_SCALE == SKM_SCALE_GOOD)
	  && (conf->phyparam.BestSKMrate == BEST_SKM_RATE_GOOD)
	  && (conf->phyparam.offset_ratio == OFFSET_RATIO_GOOD)
	  && (conf->phyparam.plocal_quality == PLOCAL_QUALITY_GOOD))
			return CONFIG_QUALITY_GOOD;

	else if ( (conf->phyparam.TSLIMIT == TS_LIMIT_EXCEL)
	  && (conf->phyparam.RateErrBOUND == RATE_ERR_BOUND_EXCEL)
	  && (conf->phyparam.SKM_SCALE == SKM_SCALE_EXCEL)
	  && (conf->phyparam.BestSKMrate == BEST_SKM_RATE_EXCEL)
	  && (conf->phyparam.offset_ratio == OFFSET_RATIO_EXCEL)
	  && (conf->phyparam.plocal_quality == PLOCAL_QUALITY_EXCEL))
			return CONFIG_QUALITY_EXCEL;

	else	
			return CONFIG_QUALITY_UNKWN;
}


/* Write a default configuration file
 * If at least one time_server is already configured, it is necessary to
 * pass in the number  ns  of them.
 */
void
write_config_file(FILE *fd, struct _key *keys, struct radclock_config *conf, int ns)
{

	fprintf(fd, "##\n");
	fprintf(fd, "## This is the default configuration file for the RADclock\n");
	fprintf(fd, "##\n\n");

	/* PACKAGE_VERSION defined with autoconf tools */
	fprintf(fd, "#----------------------------------------------------------------------------#\n");
	fprintf(fd, "# Package version. Do not modify this line.\n");
	fprintf(fd, "%s = %s\n", find_key_label(keys, CONFIG_RADCLOCK_VERSION), PACKAGE_VERSION);
	fprintf(fd, "#----------------------------------------------------------------------------#\n");
	fprintf(fd, "\n\n");

	/* Verbose */
	fprintf(fd, "# Verbosity level of the radclock daemon.\n");
	fprintf(fd, "#\tquiet : only errors and warnings are logged\n");
	fprintf(fd, "#\tnormal: adaptive logging of events\n");
	fprintf(fd, "#\thigh  : include debug messages (is very high, expert use)\n");
	if (conf == NULL)
		fprintf(fd, "%s = %s\n\n", find_key_label(keys, CONFIG_VERBOSE), labels_verb[DEFAULT_VERBOSE]);
	else
		fprintf(fd, "%s = %s\n\n", find_key_label(keys, CONFIG_VERBOSE), labels_verb[conf->verbose_level]);


	fprintf(fd, "\n\n\n");
	fprintf(fd, "#----------------------------------------------------------------------------#\n");
	fprintf(fd, "# Synchronization Client parameters\n");
	fprintf(fd, "#----------------------------------------------------------------------------#\n");
	fprintf(fd, "\n");


	/* Specify the type of synchronization to use*/
	fprintf(fd, "# Specify the type of underlying synchronization used.\n"
			"# Note that piggybacking requires an ntp daemon running and is then\n"
			"# incompatible with the RADclock serving clients over the network or \n"
			"# adjusting the system FBclock. Piggybacking disables these functions.\n");
	fprintf(fd, "#\tpiggy   : piggybacking on running ntp daemon\n");
	fprintf(fd, "#\tntp     : RADclock uses NTP protocol\n");
	fprintf(fd, "#\tieee1588: RADclock uses IEEE 1588 protocol - NOT IMPLEMENTED YET\n");
	fprintf(fd, "#\tpps     : RADclock listens to PPS - NOT IMPLEMENTED YET\n");
	fprintf(fd, "#\tvm_udp  : RADclock communicates with master radclock for "
			"clock data over udp\n");
	fprintf(fd, "#\txen     : RADclock communicates with master radclock for "
			"clock data over xenstore\n");
	fprintf(fd, "#\tvmware  : RADclock communicates with master radclock for "
			"clock data over vmci\n");
	if (conf == NULL)
		fprintf(fd, "%s = %s\n\n", find_key_label(keys, CONFIG_SYNCHRO_TYPE),
				labels_sync[DEFAULT_SYNCHRO_TYPE]);
	else
		fprintf(fd, "%s = %s\n\n", find_key_label(keys, CONFIG_SYNCHRO_TYPE),
				labels_sync[conf->synchro_type]);


	/* Poll Period */
	fprintf(fd, "# The polling period specifies the time interval at which\n");
	fprintf(fd, "# the requests for time are sent to the server (value in seconds)\n");
	if (conf == NULL)
		fprintf(fd, "%s = %d\n\n", find_key_label(keys, CONFIG_POLLPERIOD), DEFAULT_NTP_POLL_PERIOD);
	else
		fprintf(fd, "%s = %d\n\n", find_key_label(keys, CONFIG_POLLPERIOD), conf->poll_period);


	/* Hostname */
	fprintf(fd, "# Hostname or IP address (uses lookup name resolution).\n");
	fprintf(fd, "# Automatic detection will be attempted if not specified.\n");
	if ( (conf) && (strlen(conf->hostname) > 0) )
		fprintf(fd, "%s = %s\n\n", find_key_label(keys, CONFIG_HOSTNAME), conf->hostname);
	else
		fprintf(fd, "#%s = %s\n\n", find_key_label(keys, CONFIG_HOSTNAME), DEFAULT_HOSTNAME);


	/* NTP server */
	fprintf(fd, "# Time server answering the requests from this client.\n");
	fprintf(fd, "# Can be a host name or an IP address (uses lookup name resolution).\n");
	if ( (conf) && (strlen(conf->time_server) > 0) )
		for (int s=0; s<ns; s++)
			fprintf(fd, "%s = %s\n\n", find_key_label(keys, CONFIG_TIME_SERVER),
				conf->time_server + s*MAXLINE );
	else
		fprintf(fd, "%s = %s\n\n", find_key_label(keys, CONFIG_TIME_SERVER), DEFAULT_TIME_SERVER);


	fprintf(fd, "\n\n\n");
	fprintf(fd, "#----------------------------------------------------------------------------#\n");
	fprintf(fd, "# Synchronization Server parameters\n");
	fprintf(fd, "#----------------------------------------------------------------------------#\n");
	fprintf(fd, "\n");


	/* Serve other processes and kernel update */
	fprintf(fd, "# IPC server.\n");
	fprintf(fd, "# Serves time to the Shared Memory Segment for use by user radclocks.\n");
	fprintf(fd, "#\ton : Start service - makes RADclock available to other programs\n");
	fprintf(fd, "#\toff: Stop service  - useful when replaying traces\n");
	if (conf == NULL)
		fprintf(fd, "%s = %s\n\n", find_key_label(keys, CONFIG_SERVER_IPC),
				labels_bool[DEFAULT_SERVER_IPC]);
	else
		fprintf(fd, "%s = %s\n\n", find_key_label(keys, CONFIG_SERVER_IPC),
				labels_bool[conf->server_ipc]);


	/* Saves telemetry data to disk /radclock */
	fprintf(fd, "# Telemetry server.\n");
	fprintf(fd, "# Saves telemetry data to /radclock .\n");
	fprintf(fd, "#\ton : Start service - Generates telemetry data\n");
	fprintf(fd, "#\toff: Stop service  - No Telemetry Data\n");
	if (conf == NULL)
		fprintf(fd, "%s = %s\n\n", find_key_label(keys, CONFIG_SERVER_TELEMETRY),
				labels_bool[DEFAULT_SERVER_TELEMETRY]);
	else
		fprintf(fd, "%s = %s\n\n", find_key_label(keys, CONFIG_SERVER_TELEMETRY),
				labels_bool[conf->server_telemetry]);


	/* Defines if this server is an OCN */
	fprintf(fd, "# is_ocn.\n");
	fprintf(fd, "# Defines if this server is an OCN - cannot be on with is_cn .\n");
	fprintf(fd, "#\ton : Start service - Turns on OCN services\n");
	fprintf(fd, "#\toff: Stop service  - Disables OCN services\n");
	if (conf == NULL)
		fprintf(fd, "%s = %s\n\n", find_key_label(keys, CONFIG_IS_OCN),
				labels_bool[DEFAULT_IS_OCN]);
	else
		fprintf(fd, "%s = %s\n\n", find_key_label(keys, CONFIG_IS_OCN),
				labels_bool[conf->is_ocn]);


	/* Defines if this server is an CN */
	fprintf(fd, "# is_cn.\n");
	fprintf(fd, "# Defines if this server is an CN - cannot be on with is_ocn .\n");
	fprintf(fd, "#\ton : Start service - Turns on CN services\n");
	fprintf(fd, "#\toff: Stop service  - Disables CN services\n");
	if (conf == NULL)
		fprintf(fd, "%s = %s\n\n", find_key_label(keys, CONFIG_IS_CN),
				labels_bool[DEFAULT_IS_CN]);
	else
		fprintf(fd, "%s = %s\n\n", find_key_label(keys, CONFIG_IS_CN),
				labels_bool[conf->is_cn]);

	/* Active SHM  */
	fprintf(fd, "# SHM enabled.\n");
	fprintf(fd, "# Runs server health monitoring module .\n");
	fprintf(fd, "#\ton : Start service - Runs SHM module\n");
	fprintf(fd, "#\toff: Stop service  - Deactivates SHM module\n");
	if (conf == NULL)
		fprintf(fd, "%s = %s\n\n", find_key_label(keys, CONFIG_SERVER_SHM),
				labels_bool[DEFAULT_SERVER_SHM]);
	else
		fprintf(fd, "%s = %s\n\n", find_key_label(keys, CONFIG_SERVER_SHM),
				labels_bool[conf->server_shm]);

	/* Define SHM DAG Client IP */
	fprintf(fd, "# SHM DAG Client IP.\n");
	fprintf(fd, "# Requires that DAG packets can only be received by this IP .\n");
	if (conf == NULL)
		fprintf(fd, "%s = %s\n\n", find_key_label(keys, CONFIG_SHM_DAG_CLIENT),
				DEFAULT_SHM_DAG_CLIENT);
	else
		fprintf(fd, "%s = %s\n\n", find_key_label(keys, CONFIG_SHM_DAG_CLIENT),
				conf->shm_dag_client);


	/* *
	 * Virtual Machine Servers 
	 * */
	fprintf(fd, "# VM UDP server.\n");
	fprintf(fd, "# Serves clock data to radclock clients over the network.\n");
	fprintf(fd, "#\ton : runs a VM UDP server for guests\n");
	fprintf(fd, "#\toff: no server running\n");
	if (conf == NULL)
		fprintf(fd, "%s = %s\n\n", find_key_label(keys, CONFIG_SERVER_VM_UDP),
				labels_bool[DEFAULT_SERVER_VM_UDP]);
	else
		fprintf(fd, "%s = %s\n\n", find_key_label(keys, CONFIG_SERVER_VM_UDP),
				labels_bool[conf->server_vm_udp]);

	// TODO rename this to something other than list.. since it is now multipurpose
	fprintf(fd, "# File containing list of VM UDP clients in the case of "
			"VM UDP server\n");
	fprintf(fd, "# Name or IP address of master radclock in the case of "
			"synctype = vm_udp\n");
	if ( (conf) && (strlen(conf->vm_udp_list) > 0) )
		fprintf(fd, "%s = %s\n\n", find_key_label(keys, CONFIG_VM_UDP_LIST),
				conf->vm_udp_list);
	else
		fprintf(fd, "#%s = %s\n\n", find_key_label(keys, CONFIG_VM_UDP_LIST),
				DEFAULT_VM_UDP_LIST);

	fprintf(fd, "# XEN server.\n");
	fprintf(fd, "# Serves clock data to radclock clients over the xenstore.\n");
	fprintf(fd, "#\ton : runs a XEN server for guests\n");
	fprintf(fd, "#\toff: no server running\n");
	if (conf == NULL)
		fprintf(fd, "%s = %s\n\n", find_key_label(keys, CONFIG_SERVER_XEN),
				labels_bool[DEFAULT_SERVER_XEN]);
	else
		fprintf(fd, "%s = %s\n\n", find_key_label(keys, CONFIG_SERVER_XEN),
				labels_bool[conf->server_xen]);

	fprintf(fd, "# VMWARE server.\n");
	fprintf(fd, "# Serves clock data to radclock clients over a VMCI socket.\n");
	fprintf(fd, "#\ton : runs a VMWARE server for guests\n");
	fprintf(fd, "#\toff: no server running\n");
	if (conf == NULL)
		fprintf(fd, "%s = %s\n\n", find_key_label(keys, CONFIG_SERVER_VMWARE),
				labels_bool[DEFAULT_SERVER_VMWARE]);
	else
		fprintf(fd, "%s = %s\n\n", find_key_label(keys, CONFIG_SERVER_VMWARE),
				labels_bool[conf->server_vmware]);


	/* Specify the type of synchronization server we run */
	fprintf(fd, "# NTP server.\n");
	fprintf(fd, "# Serves time to radclock clients over the network.\n");
	fprintf(fd, "#\ton : runs a NTP server for remote clients\n");
	fprintf(fd, "#\toff: no server running\n");
	if (conf == NULL)
		fprintf(fd, "%s = %s\n\n", find_key_label(keys, CONFIG_SERVER_NTP), labels_bool[DEFAULT_SERVER_NTP]);
	else
		fprintf(fd, "%s = %s\n\n", find_key_label(keys, CONFIG_SERVER_NTP), labels_bool[conf->server_ntp]);


	/* Adjust the system FFclock */
	fprintf(fd, "# System FFclock.\n"
				"# Let the RADclock daemon adjust the system FFclock. The main usecase for disabling\n"
				"# the push of radclock updates to the FFclock is to allow a second radclock\n"
				"# to run (eg for experimental purposes) without competing with an\n"
				"# existing radclock already operating as the FFclock's daemon.\n"
				"#\ton : adjust the system FFclock\n"
				"#\toff: does not adjust the FFclock\n");
	if (conf == NULL)
		fprintf(fd, "%s = %s\n\n", find_key_label(keys, CONFIG_ADJUST_FFCLOCK), labels_bool[DEFAULT_ADJUST_FFCLOCK]);
	else
		fprintf(fd, "%s = %s\n\n", find_key_label(keys, CONFIG_ADJUST_FFCLOCK), labels_bool[conf->adjust_FFclock]);


	/* Adjust the system FBclock */
	fprintf(fd, "# System FBclock.\n"
				"# Let the RADclock adjust the system FBclock, make sure no other FB synchronization\n"
				"# daemon is running, especially the ntp daemon.\n"
				"# Note that this feature relies on standard kernel calls to adjust the time and\n"
				"# is completely different from the IPC server provided. It is also independent \n"
				"# if the system FFclock functionality. This feature is essentially\n"
				"# provided to maintain FB system time as an alternative to ntpd when the latter\n"
				"# is causing problems, or when access to RADclock absolute time is needed on older\n"
				"# systems whose calling code cannot be changes.\n"
				"# If you care about synchronization, either use the FFclock, or turn the IPC\n"
				"# server on and use the libradclock API.\n"
				"# Also note that system clock time causality may break since the system clock will\n"
				"# be set on RADclock restart. The system clock will tick monotonically afterwards.\n"
				"#\ton : adjust the system FBclock\n"
				"#\toff: does not adjust the FBclock (to use with NTP piggybacking)\n");
	if (conf == NULL)
		fprintf(fd, "%s = %s\n\n", find_key_label(keys, CONFIG_ADJUST_FBCLOCK), labels_bool[DEFAULT_ADJUST_FBCLOCK]);
	else
		fprintf(fd, "%s = %s\n\n", find_key_label(keys, CONFIG_ADJUST_FBCLOCK), labels_bool[conf->adjust_FBclock]);



	fprintf(fd, "\n\n\n");
	fprintf(fd, "#----------------------------------------------------------------------------#\n");
	fprintf(fd, "# Environment and Tuning parameters\n");
	fprintf(fd, "#----------------------------------------------------------------------------#\n");
	fprintf(fd, "\n");

	/* Temperature */
	fprintf(fd, "# Temperature environment and hardware quality.\n");
	fprintf(fd, "# Keywods accepted are: poor, good, excellent.\n"	);
	fprintf(fd, "# This setting overrides temperature and hardware expert mode (default behavior). \n"	);
	if (conf == NULL)
		fprintf(fd, "%s = %s\n\n", find_key_label(keys, CONFIG_TEMPQUALITY ), temp_quality[CONFIG_QUALITY_GOOD].label);
	else {
		/* There is an existing configuration file */
		switch (get_temperature_config(conf)) { 
		case CONFIG_QUALITY_POOR:
			fprintf(fd, "%s = %s\n\n", find_key_label(keys, CONFIG_TEMPQUALITY ), 
					temp_quality[CONFIG_QUALITY_POOR].label);
			break;
		case CONFIG_QUALITY_GOOD:
			fprintf(fd, "%s = %s\n\n", find_key_label(keys, CONFIG_TEMPQUALITY ), 
					temp_quality[CONFIG_QUALITY_GOOD].label);
			break;
		case CONFIG_QUALITY_EXCEL:
			fprintf(fd, "%s = %s\n\n", find_key_label(keys, CONFIG_TEMPQUALITY ), 
					temp_quality[CONFIG_QUALITY_EXCEL].label);
			break;
		/* We have an existing expert config */
		case CONFIG_QUALITY_UNKWN:
		default:
		fprintf(fd, "#%s = %s\n\n", find_key_label(keys, CONFIG_TEMPQUALITY ), 
				temp_quality[CONFIG_QUALITY_GOOD].label);
		}
	}

	/* Temperature expert mode */
	fprintf(fd, "# EXPERIMENTAL.\n");
	fprintf(fd, "# Temperature environment and hardware quality - EXPERT.\n");
	fprintf(fd, "# This settings are over-written by the %s keyword.\n", find_key_label(keys,CONFIG_TEMPQUALITY));
	if (conf == NULL) {
		fprintf(fd, "#%s = %.9lf\n", find_key_label(keys, CONFIG_TSLIMIT), TS_LIMIT_GOOD);
		fprintf(fd, "#%s = %.9lf\n", find_key_label(keys, CONFIG_SKM_SCALE), SKM_SCALE_GOOD);
		fprintf(fd, "#%s = %.9lf\n", find_key_label(keys, CONFIG_RATE_ERR_BOUND), RATE_ERR_BOUND_GOOD);
		fprintf(fd, "#%s = %.9lf\n", find_key_label(keys, CONFIG_BEST_SKM_RATE), BEST_SKM_RATE_GOOD);
		fprintf(fd, "#%s = %d\n", find_key_label(keys, CONFIG_OFFSET_RATIO), OFFSET_RATIO_GOOD);
		fprintf(fd, "#%s = %.9lf\n", find_key_label(keys, CONFIG_PLOCAL_QUALITY), PLOCAL_QUALITY_GOOD);
		fprintf(fd, "\n"); 
	} else {
		switch (get_temperature_config(conf)) { 
		case CONFIG_QUALITY_POOR:
		case CONFIG_QUALITY_GOOD:
		case CONFIG_QUALITY_EXCEL:
			fprintf(fd, "#%s = %.9lf\n", find_key_label(keys, CONFIG_TSLIMIT), TS_LIMIT_GOOD);
			fprintf(fd, "#%s = %.9lf\n", find_key_label(keys, CONFIG_SKM_SCALE), SKM_SCALE_GOOD);
			fprintf(fd, "#%s = %.9lf\n", find_key_label(keys, CONFIG_RATE_ERR_BOUND), RATE_ERR_BOUND_GOOD);
			fprintf(fd, "#%s = %.9lf\n", find_key_label(keys, CONFIG_BEST_SKM_RATE), BEST_SKM_RATE_GOOD);
			fprintf(fd, "#%s = %d\n", find_key_label(keys, CONFIG_OFFSET_RATIO), OFFSET_RATIO_GOOD);
			fprintf(fd, "#%s = %.9lf\n", find_key_label(keys, CONFIG_PLOCAL_QUALITY), PLOCAL_QUALITY_GOOD);
			fprintf(fd, "\n"); 
			break;
		/* We have an existing expert config */
		case CONFIG_QUALITY_UNKWN:
		default:
			fprintf(fd, "%s = %.9lf\n", find_key_label(keys, CONFIG_TSLIMIT), conf->phyparam.TSLIMIT);
			fprintf(fd, "%s = %.9lf\n", find_key_label(keys, CONFIG_SKM_SCALE), conf->phyparam.SKM_SCALE);
			fprintf(fd, "%s = %.9lf\n", find_key_label(keys, CONFIG_RATE_ERR_BOUND), conf->phyparam.RateErrBOUND);
			fprintf(fd, "%s = %.9lf\n", find_key_label(keys, CONFIG_BEST_SKM_RATE), conf->phyparam.BestSKMrate);
			fprintf(fd, "%s = %d\n", find_key_label(keys, CONFIG_OFFSET_RATIO), conf->phyparam.offset_ratio);
			fprintf(fd, "%s = %.9lf\n", find_key_label(keys, CONFIG_PLOCAL_QUALITY), conf->phyparam.plocal_quality);
			fprintf(fd, "\n"); 
		}
	}


	/* Phat init */
	fprintf(fd, "# For a quick start, the initial value of the period of the counter (in seconds). \n");
	if (conf == NULL)
		fprintf(fd, "%s = %lg\n\n", find_key_label(keys, CONFIG_PHAT_INIT), DEFAULT_PHAT_INIT);
	else
		fprintf(fd, "%s = %lg\n\n", find_key_label(keys, CONFIG_PHAT_INIT), conf->phat_init);


	/* Delta Host */
	fprintf(fd, "# Estimation of the asym within the host (in seconds). \n");
	if (conf == NULL)
		fprintf(fd, "%s = %lf\n\n", find_key_label(keys, CONFIG_ASYM_HOST), DEFAULT_ASYM_HOST);
	else
		fprintf(fd, "%s = %lf\n\n", find_key_label(keys, CONFIG_ASYM_HOST), conf->asym_host);

	/* Delta Network */
	fprintf(fd, "# Estimation of the network asym (in seconds). \n"	);
	if (conf == NULL)
		fprintf(fd, "%s = %lf\n\n", find_key_label(keys, CONFIG_ASYM_NET), DEFAULT_ASYM_NET);
	else
		fprintf(fd, "%s = %lf\n\n", find_key_label(keys, CONFIG_ASYM_NET), conf->asym_net);



	fprintf(fd, "\n\n\n");
	fprintf(fd, "#----------------------------------------------------------------------------#\n");
	fprintf(fd, "# Input / Output parameters\n");
	fprintf(fd, "#----------------------------------------------------------------------------#\n");
	fprintf(fd, "\n");
	
	/* Network device */
	fprintf(fd, "# Network interface.\n");
	fprintf(fd, "# Specify a different interface (xl0, eth0, ...)\n");
	fprintf(fd, "# If none, the RADclock will lookup for a default one.\n");
	if ( (conf) && (strlen(conf->network_device) > 0) )
		fprintf(fd, "%s = %s\n\n", find_key_label(keys, CONFIG_NETWORKDEV), conf->network_device);
	else
		fprintf(fd, "#%s = %s\n\n", find_key_label(keys, CONFIG_NETWORKDEV), DEFAULT_NETWORKDEV);


	/* RAW Input */
	fprintf(fd, "# Synchronization data input file (modified pcap format).\n");
	fprintf(fd, "# Replay mode requires a file produced by the RADclock.\n");
	if ( (conf) && (strlen(conf->sync_in_pcap) > 0) )
		fprintf(fd, "%s = %s\n\n", find_key_label(keys, CONFIG_SYNC_IN_PCAP), conf->sync_in_pcap);
	else
		fprintf(fd, "#%s = %s\n\n", find_key_label(keys, CONFIG_SYNC_IN_PCAP), DEFAULT_SYNC_IN_PCAP);

	/* Stamp Input */
	fprintf(fd, "# Synchronization data input file (ascii format).\n");
	fprintf(fd, "# Replay mode requires a file produced by the RADclock.\n");
	if ( (conf) && (strlen(conf->sync_in_ascii) > 0) )
		fprintf(fd, "%s = %s\n\n", find_key_label(keys, CONFIG_SYNC_IN_ASCII), conf->sync_in_ascii);
	else
		fprintf(fd, "#%s = %s\n\n", find_key_label(keys, CONFIG_SYNC_IN_ASCII), DEFAULT_SYNC_IN_ASCII);

	/* RAW Output */
	fprintf(fd, "# Synchronization data output file (modified pcap format).\n");
	if ( (conf) && (strlen(conf->sync_out_pcap) > 0) )
		fprintf(fd, "%s = %s\n\n", find_key_label(keys, CONFIG_SYNC_OUT_PCAP), conf->sync_out_pcap);
	else
		fprintf(fd, "#%s = %s\n\n", find_key_label(keys, CONFIG_SYNC_OUT_PCAP), DEFAULT_SYNC_OUT_PCAP);

	/* Stamp output */
	fprintf(fd, "# Synchronization data output file (ascii format).\n");
	if ( (conf) && (strlen(conf->sync_out_ascii) > 0) )
		fprintf(fd, "%s = %s\n\n", find_key_label(keys, CONFIG_SYNC_OUT_ASCII), conf->sync_out_ascii);
	else
		fprintf(fd, "#%s = %s\n\n", find_key_label(keys, CONFIG_SYNC_OUT_ASCII), DEFAULT_SYNC_OUT_ASCII);

	/* Matlab */
	fprintf(fd, "# Internal clock data output file (ascii format).\n");
	if ( (conf) && (strlen(conf->clock_out_ascii) > 0) )
		fprintf(fd, "%s = %s\n\n", find_key_label(keys, CONFIG_CLOCK_OUT_ASCII), conf->clock_out_ascii);
	else
		fprintf(fd, "#%s = %s\n\n", find_key_label(keys, CONFIG_CLOCK_OUT_ASCII), DEFAULT_CLOCK_OUT_ASCII);

	/* Specifies ICNs to be used */
	fprintf(fd, "# ICNs.\n");
	fprintf(fd, "# %s = ICN_ID domain. ICN_ID should remain constant and never re-used.\n", find_key_label(keys, CONFIG_ICN));
	int written_icns = 0;
	if ( conf )
	{
		for (int i = 0; i<MAX_ICNS; i++)
			if ( strlen(conf->icn[i].domain) > 0 )
			{
				fprintf(fd, "%s = %s %d\n", find_key_label(keys, CONFIG_ICN), conf->icn[i].domain, conf->icn[i].id);
				written_icns ++;
			}
	}

	// No recorded values for ICNs were provided so write the default
	if ( written_icns == 0 )
		fprintf(fd, "%s = %s\n", find_key_label(keys, CONFIG_ICN), DEFAULT_ICN_1);

	/* Specifies ICNs to be used */
	fprintf(fd, "\n# OCNs.\n");
	fprintf(fd, "# %s = OCN_ID domain. OCN_ID should remain constant and never re-used.\n", find_key_label(keys, CONFIG_OCN));
	int written_ocns = 0;
	if ( conf )
	{
		for (int i = 0; i<MAX_OCNS; i++)
			if ( strlen(conf->ocn[i].domain) > 0 )
			{
				fprintf(fd, "%s = %s %d\n", find_key_label(keys, CONFIG_OCN), conf->ocn[i].domain, conf->ocn[i].id);
				written_ocns ++;
			}
	}


}


/** Extract the key label and the corresponding value from a line of the parsed
 * configuration file. 
 */
int extract_key_value (char* c, char* key, char* value) {

	char *ch;
	
	// Look for first character in line
	while ((*c==' ') || (*c=='\t')) { c++; }

	// Check if character for a config parameter
	if ((*c=='#') || (*c=='\n') || (*c=='\0')) { return 0; }
	
	// Identify the separator, copy key and clean end white spaces 
	strncpy(key, c, strchr(c,'=')-c);
	ch = key;
	while ((*ch!=' ') && (*ch!='\n') && (*ch != '\t')) { ch++; }
	*ch = '\0';

	// Identify first character of the value
	c = strchr(c,'=');
	ch = c;
	while ((*ch=='=') || (*ch==' ') || (*ch=='\t')) { ch++; }
	c = ch;
	
	// Remove possible comments in line after the value '#' 
	while ((*ch!='\0') && (*ch!='#')) {ch++;}
		*ch = '\0';
	
	// Remove extra space at the end of the line if any
	ch = c + strlen(c) - 1 ;
	while ((*ch==' ') || (*ch=='\t') || (*ch=='\n')) { ch--; }
	*(ch+1) = '\0';

	// Copy final string
	strncpy(value, c, strlen(c)+1);

	return 1;
}




/** Match the key index from the key label */
int match_key(struct _key *keys, char* keylabel) {
	for (;;) {	
		if (keys->keytype == CONFIG_UNKNOWN) {
			verbose(LOG_WARNING, "Unknown key in config file: %s", keylabel);
			return 0;
		}
		if (strcmp(keys->label, keylabel) == 0) 
			return keys->keytype;
		keys++;	
	}
	return 1;
}


int check_valid_option(char* value, char* labels[], int label_sz) 
{
	int i;
	for ( i=0; i<label_sz; i++ )
	{
		if ( strcmp(value, labels[i]) == 0 )
			return i;
	}
	return -1;
}





// Global data, but also really ugly to make it a parameter.
int have_all_tmpqual = 0; /* To know if we run expert mode */




/* Update global data with values retrieved from the configuration file
 * This function counts the number of time servers being configured, and passes
 * this back for storage as handle->nservers .
 */
static int
update_data(struct radclock_config *conf, u_int32_t *mask, int codekey, char *value, int *nf, int ns)
{
	// The mask parameter should always be positioned to UPDMASK_NOUPD except
	// for the first call to config_parse() after parsing the command line
	// arguments

	int ival 		= 0;
	double dval 	= 0.0;
	int iqual 		= 0;
	struct _key *quality = temp_quality;
<<<<<<< HEAD
	char sval[MAXLINE];
=======

>>>>>>> 6c0a111c
	// Additionnal input checks: codekey and value
	if ( codekey < 0) {
		verbose(LOG_ERR, "Negative key value from the config file");
		return 0;
	}

	if (value == NULL || strlen(value)==0) {
		verbose(LOG_ERR, "Empty value from the config file");
		return 0;
	}


switch (codekey) {
	
	case CONFIG_RADCLOCK_VERSION:
		strcpy(conf->radclock_version, value);
		break;


	case CONFIG_VERBOSE:
		// If value specified on the command line
		if ( HAS_UPDATE(*mask, UPDMASK_VERBOSE) ) 
			break;
		ival = check_valid_option(value, labels_verb, 3);
		// Indicate changed value
		if ( conf->verbose_level != ival )
			SET_UPDATE(*mask, UPDMASK_VERBOSE);
		if ( (ival<0) || (ival>2)) {
			verbose(LOG_WARNING, "verbose_level value incorrect. Fall back to default.");
			conf->verbose_level = DEFAULT_VERBOSE;
		}
		else
			conf->verbose_level = ival;
		break;


	case CONFIG_SERVER_IPC:
		// If value specified on the command line
		if ( HAS_UPDATE(*mask, UPDMASK_SERVER_IPC) ) 
			break;
		ival = check_valid_option(value, labels_bool, 2);
		// Indicate changed value
		if ( conf->server_ipc != ival )
			SET_UPDATE(*mask, UPDMASK_SERVER_IPC);
		if ( ival < 0)
		{
			verbose(LOG_WARNING, "ipc_server value incorrect. Fall back to default.");
			conf->server_ipc = DEFAULT_SERVER_IPC;
		}
		else
			conf->server_ipc = ival;
		break;

	case CONFIG_SERVER_TELEMETRY:
		// If value specified on the command line
		if ( HAS_UPDATE(*mask, UPDMASK_SERVER_TELEMETRY) ) 
			break;
		ival = check_valid_option(value, labels_bool, 2);
		// Indicate changed value
		if ( conf->server_telemetry != ival )
			SET_UPDATE(*mask, UPDMASK_SERVER_TELEMETRY);
		if ( ival < 0)
		{
			verbose(LOG_WARNING, "telemetry_server value incorrect. Fall back to default.");
			conf->server_telemetry = DEFAULT_SERVER_TELEMETRY;
		}
		else
			conf->server_telemetry = ival;
		break;

	case CONFIG_IS_OCN:
		// If value specified on the command line
		if ( HAS_UPDATE(*mask, UPDMASK_IS_OCN) ) 
			break;
		ival = check_valid_option(value, labels_bool, 2);
		// Indicate changed value
		if ( conf->is_ocn != ival )
			SET_UPDATE(*mask, UPDMASK_IS_OCN);
		if ( ival < 0)
		{
			verbose(LOG_WARNING, "is_ocn value incorrect. Fall back to default.");
			conf->is_ocn = DEFAULT_IS_OCN;
		}
		else
			conf->is_ocn = ival;
		break;


	case CONFIG_IS_CN:
		// If value specified on the command line
		if ( HAS_UPDATE(*mask, UPDMASK_IS_CN) ) 
			break;
		ival = check_valid_option(value, labels_bool, 2);
		// Indicate changed value
		if ( conf->is_cn != ival )
			SET_UPDATE(*mask, UPDMASK_IS_CN);
		if ( ival < 0)
		{
			verbose(LOG_WARNING, "is_cn value incorrect. Fall back to default.");
			conf->is_cn = DEFAULT_IS_CN;
		}
		else
			conf->is_cn = ival;
		break;

	case CONFIG_SERVER_SHM:
		// If value specified on the command line
		if ( HAS_UPDATE(*mask, UPDMASK_SERVER_SHM) ) 
			break;
		ival = check_valid_option(value, labels_bool, 2);
		// Indicate changed value
		if ( conf->server_shm != ival )
			SET_UPDATE(*mask, UPDMASK_SERVER_SHM);
		if ( ival < 0)
		{
			verbose(LOG_WARNING, "shm_server value incorrect. Fall back to default.");
			conf->server_shm = DEFAULT_SERVER_SHM;
		}
		else
			conf->server_shm = ival;
		break;

	case CONFIG_SHM_DAG_CLIENT:
		// If value specified on the command line
		if ( HAS_UPDATE(*mask, UPDMASK_SHM_DAG_CLIENT) ) 
			break;
		if ( strcmp(conf->shm_dag_client, value) != 0 )
			SET_UPDATE(*mask, UPDMASK_SHM_DAG_CLIENT);
		strcpy(conf->shm_dag_client, value);

		break;

	case CONFIG_SYNCHRO_TYPE:
		// If value specified on the command line
		if ( HAS_UPDATE(*mask, UPDMASK_SYNCHRO_TYPE) ) 
			break;
		ival = check_valid_option(value, labels_sync, 8);
		// Indicate changed value
		if ( conf->synchro_type != ival )
			SET_UPDATE(*mask, UPDMASK_SYNCHRO_TYPE);
		if ( ival < 0) {
			verbose(LOG_WARNING, "synchro_type value incorrect. Fall back to default.");
			conf->synchro_type = DEFAULT_SYNCHRO_TYPE;
		}
		else
			conf->synchro_type = ival;
		break;


	case CONFIG_SERVER_NTP:
		// If value specified on the command line
		if ( HAS_UPDATE(*mask, UPDMASK_SERVER_NTP) ) 
			break;
		ival = check_valid_option(value, labels_bool, 2);
		// Indicate changed value
		if ( conf->server_ntp != ival )
			SET_UPDATE(*mask, UPDMASK_SERVER_NTP);
		if ( ival < 0 ) {
			verbose(LOG_WARNING, "ntp_server parameter incorrect. Fall back to default.");
			conf->server_ntp = DEFAULT_SERVER_NTP;
		}
		else
			conf->server_ntp = ival;
		break;
	
	case CONFIG_SERVER_VM_UDP:
		// If value specified on the command line
		if ( HAS_UPDATE(*mask, UPDMASK_SERVER_VM_UDP) ) 
			break;
		ival = check_valid_option(value, labels_bool, 2);
		// Indicate changed value
		if ( conf->server_vm_udp != ival )
			SET_UPDATE(*mask, UPDMASK_SERVER_VM_UDP);
		if ( ival < 0 ) {
			verbose(LOG_WARNING, "vm_udp_server parameter incorrect. Fall back to default.");
			conf->server_vm_udp = DEFAULT_SERVER_VM_UDP;
		}
		else
			conf->server_vm_udp = ival;
		break;

	case CONFIG_SERVER_XEN:
		// If value specified on the command line
		if ( HAS_UPDATE(*mask, UPDMASK_SERVER_XEN) ) 
			break;
		ival = check_valid_option(value, labels_bool, 2);
		// Indicate changed value
		if ( conf->server_xen != ival )
			SET_UPDATE(*mask, UPDMASK_SERVER_XEN);
		if ( ival < 0 ) {
			verbose(LOG_WARNING, "xen_server parameter incorrect. Fall back to default.");
			conf->server_xen = DEFAULT_SERVER_XEN;
		}
		else
			conf->server_xen = ival;
		break;

	case CONFIG_SERVER_VMWARE:
		// If value specified on the command line
		if ( HAS_UPDATE(*mask, UPDMASK_SERVER_VMWARE) ) 
			break;
		ival = check_valid_option(value, labels_bool, 2);
		// Indicate changed value
		if ( conf->server_vmware != ival )
			SET_UPDATE(*mask, UPDMASK_SERVER_VMWARE);
		if ( ival < 0 ) {
			verbose(LOG_WARNING, "vmware_server parameter incorrect. Fall back to default.");
			conf->server_vmware = DEFAULT_SERVER_VMWARE;
		}
		else
			conf->server_vmware = ival;
		break;


	case CONFIG_ADJUST_FFCLOCK:
		// If value specified on the command line
		if (HAS_UPDATE(*mask, UPDMASK_ADJUST_FFCLOCK))
			break;
		ival = check_valid_option(value, labels_bool, 2);
		// Indicate changed value
		if (conf->adjust_FFclock != ival)
			SET_UPDATE(*mask, UPDMASK_ADJUST_FFCLOCK);
		if (ival < 0) {
			verbose(LOG_WARNING, "adjust_FFclock parameter incorrect."
					"Fall back to default.");
			conf->adjust_FFclock = DEFAULT_ADJUST_FFCLOCK;
		}
		else
			conf->adjust_FFclock = ival;
		break;


	case CONFIG_ADJUST_FBCLOCK:
		// If value specified on the command line
		if (HAS_UPDATE(*mask, UPDMASK_ADJUST_FBCLOCK))
			break;
		ival = check_valid_option(value, labels_bool, 2);
		// Indicate changed value
		if (conf->adjust_FBclock != ival)
			SET_UPDATE(*mask, UPDMASK_ADJUST_FBCLOCK);
		if (ival < 0) {
			verbose(LOG_WARNING, "adjust_FBclock parameter incorrect."
					"Fall back to default.");
			conf->adjust_FBclock = DEFAULT_ADJUST_FBCLOCK;
		}
		else
			conf->adjust_FBclock = ival;
		break;


	case CONFIG_POLLPERIOD:
		// If value specified on the command line
		if ( HAS_UPDATE(*mask, UPDMASK_POLLPERIOD) )
			break;
		ival = atoi(value);
		// Indicate changed value
		if ( conf->poll_period != ival )
			SET_UPDATE(*mask, UPDMASK_POLLPERIOD);
		if ((ival<RAD_MINPOLL) || (ival>RAD_MAXPOLL)) {	
			verbose(LOG_WARNING, "Poll period value out of [%d,%d] range (%d). Fall back to default.",
				   	ival, RAD_MINPOLL, RAD_MAXPOLL);
			conf->poll_period = DEFAULT_NTP_POLL_PERIOD;
		}
		else {
			conf->poll_period = ival;
		}
		break;


	case CONFIG_TSLIMIT:
		/* Be sure we don't override an overall temperature setting */
		if (have_all_tmpqual == 0) { 
			dval = strtod(value, NULL);
			// Indicate changed value
			if ( conf->phyparam.TSLIMIT != dval )
				SET_UPDATE(*mask, UPDMASK_TEMPQUALITY);
			if (dval<0)  {
				verbose(LOG_WARNING, "Using ts_limit value out of range (%f). Fall back to default.", dval);
				conf->phyparam.TSLIMIT = TS_LIMIT_GOOD;
			}
			else {
				conf->phyparam.TSLIMIT = dval;
			}
		}
		break;
		
	case CONFIG_SKM_SCALE:
		/* Be sure we don't override an overall temperature setting */
		if (have_all_tmpqual == 0) { 
			dval = strtod(value, NULL);
			// Indicate changed value
			if ( conf->phyparam.SKM_SCALE != dval )
				SET_UPDATE(*mask, UPDMASK_TEMPQUALITY);
			if (dval<0)  {
				verbose(LOG_WARNING, "Using skm_scale value out of range (%f). Fall back to default.", dval);
				conf->phyparam.SKM_SCALE = SKM_SCALE_GOOD;
			}
			else {
				conf->phyparam.SKM_SCALE = dval;
			}
		}
		break;
		
	case CONFIG_RATE_ERR_BOUND:
		/* Be sure we don't override an overall temperature setting */
		if (have_all_tmpqual == 0) { 
			dval = strtod(value, NULL);
			// Indicate changed value
			if ( conf->phyparam.RateErrBOUND != dval )
				SET_UPDATE(*mask, UPDMASK_TEMPQUALITY);
			if (dval<0)  {
				verbose(LOG_WARNING, "Using rate_error_bound value out of range (%f). Fall back to default.", dval);
				conf->phyparam.RateErrBOUND = RATE_ERR_BOUND_GOOD;
			}
			else {
				conf->phyparam.RateErrBOUND = dval;
			}
		}
		break;
	
	case CONFIG_BEST_SKM_RATE:
		/* Be sure we don't override an overall temperature setting */
		if (have_all_tmpqual == 0) { 
			dval = strtod(value, NULL);
			// Indicate changed value
			if ( conf->phyparam.BestSKMrate != dval )
				SET_UPDATE(*mask, UPDMASK_TEMPQUALITY);
			if (dval<0)  {
				verbose(LOG_WARNING, "Using best_skm_rate value out of range (%f). Fall back to default.", dval);
				conf->phyparam.BestSKMrate = BEST_SKM_RATE_GOOD;
			}
			else {
				conf->phyparam.BestSKMrate = dval;
			}
		}
		break;

	case CONFIG_OFFSET_RATIO:
		/* Be sure we don't override an overall temperature setting */
		if (have_all_tmpqual == 0) { 
			ival = atoi(value);
			// Indicate changed value
			if ( conf->phyparam.offset_ratio != ival )
				SET_UPDATE(*mask, UPDMASK_TEMPQUALITY);
			if (ival<=0)  {
				verbose(LOG_WARNING, "Using offset_ratio value out of range (%f). Fall back to default.", ival);
				conf->phyparam.offset_ratio = OFFSET_RATIO_GOOD;
			}
			else {
				conf->phyparam.offset_ratio = ival;
			}
		}
		break;

	case CONFIG_PLOCAL_QUALITY:
		/* Be sure we don't override an overall temperature setting */
		if (have_all_tmpqual == 0) { 
			dval = strtod(value, NULL);
			// Indicate changed value
			if ( conf->phyparam.plocal_quality != dval )
				SET_UPDATE(*mask, UPDMASK_TEMPQUALITY);
			if (dval<0)  {
				verbose(LOG_WARNING, "Using plocal_quality value out of range (%f). Fall back to default.", dval);
				conf->phyparam.plocal_quality = PLOCAL_QUALITY_GOOD;
			}
			else {
				conf->phyparam.plocal_quality = dval;
			}
		}
		break;

	
	case CONFIG_TEMPQUALITY:
		/* We have an overall environment quality key word */
		have_all_tmpqual = 1;
		for (;;) {
			if (quality->keytype == CONFIG_QUALITY_UNKWN) {
				verbose(LOG_ERR, "The quality parameter given is unknown");
				return 0;
			}
			if (strcmp(quality->label, value) == 0) {
				iqual = quality->keytype;
				break;
			}
			quality++;
		}
		switch (iqual) {
			case CONFIG_QUALITY_POOR:
				// Indicate changed value
				if ( (conf->phyparam.TSLIMIT - TS_LIMIT_POOR) != 0)
					SET_UPDATE(*mask, UPDMASK_TEMPQUALITY);
				conf->phyparam.TSLIMIT 		= TS_LIMIT_POOR;
				conf->phyparam.SKM_SCALE 		= SKM_SCALE_POOR;
				conf->phyparam.RateErrBOUND 	= RATE_ERR_BOUND_POOR;
				conf->phyparam.BestSKMrate 	= BEST_SKM_RATE_POOR;
				conf->phyparam.offset_ratio 	= OFFSET_RATIO_POOR;
				conf->phyparam.plocal_quality	= PLOCAL_QUALITY_POOR;
				break;
			case CONFIG_QUALITY_GOOD:
				// Indicate changed value
				if ( (conf->phyparam.TSLIMIT - TS_LIMIT_GOOD) != 0 )
					SET_UPDATE(*mask, UPDMASK_TEMPQUALITY);
				conf->phyparam.TSLIMIT 		= TS_LIMIT_GOOD;
				conf->phyparam.SKM_SCALE		= SKM_SCALE_GOOD;
				conf->phyparam.RateErrBOUND 	= RATE_ERR_BOUND_GOOD;
				conf->phyparam.BestSKMrate 	= BEST_SKM_RATE_GOOD;
				conf->phyparam.offset_ratio 	= OFFSET_RATIO_GOOD;
				conf->phyparam.plocal_quality	= PLOCAL_QUALITY_GOOD;
				break;
			case CONFIG_QUALITY_EXCEL:
				// Indicate changed value
				if ( (conf->phyparam.TSLIMIT - TS_LIMIT_EXCEL) != 0 )
					SET_UPDATE(*mask, UPDMASK_TEMPQUALITY);
				conf->phyparam.TSLIMIT 		= TS_LIMIT_EXCEL;
				conf->phyparam.SKM_SCALE 		= SKM_SCALE_EXCEL;
				conf->phyparam.RateErrBOUND 	= RATE_ERR_BOUND_EXCEL;
				conf->phyparam.BestSKMrate 	= BEST_SKM_RATE_EXCEL;
				conf->phyparam.offset_ratio 	= OFFSET_RATIO_EXCEL;
				conf->phyparam.plocal_quality	= PLOCAL_QUALITY_EXCEL;
				break;
			default:
				verbose(LOG_ERR, "Quality parameter given is unknown");
				break;
		}	
		break;


	case CONFIG_PHAT_INIT:
		dval = strtod(value, NULL);
		if ( (dval<0) || (dval==0) || (dval>1)) {
			verbose(LOG_WARNING, "Using phat_init value out of range (%f). Falling back to default.", dval);
			conf->phat_init = DEFAULT_PHAT_INIT;
		}
		else {
			conf->phat_init = dval;
		}
		break;


	case CONFIG_ASYM_HOST:
		// If value specified on the command line
		if ( HAS_UPDATE(*mask, UPDMASK_ASYM_HOST) ) 
			break;
		dval = strtod(value, NULL);
		// Indicate changed value
		if ( conf->asym_host != dval )
			SET_UPDATE(*mask, UPDMASK_ASYM_HOST);
		if ( (dval<0) || (dval>1)) {
			verbose(LOG_WARNING, "Using host_asymmetry value out of range (%f). Falling back to default.", dval);
			conf->asym_host = DEFAULT_ASYM_HOST;
		}
		else {
			conf->asym_host = dval;
		}
		break;


	case CONFIG_ASYM_NET:
		// If value specified on the command line
		if ( HAS_UPDATE(*mask, UPDMASK_ASYM_NET) ) 
			break;
		dval = strtod(value, NULL);
		// Indicate changed value
		if ( conf->asym_net != dval )
			SET_UPDATE(*mask, UPDMASK_ASYM_NET);
		if ( (dval<0) || (dval>1)) {
			verbose(LOG_WARNING, "Using network_asymmetry value out of range (%f). Falling back to default.", dval);
			conf->asym_net = DEFAULT_ASYM_NET;
		}
		else {
			conf->asym_net = dval;
		}
		break;


	case CONFIG_HOSTNAME:
		// If value specified on the command line
		if ( HAS_UPDATE(*mask, UPDMASK_HOSTNAME) ) 
			break;
		if ( strcmp(conf->hostname, value) != 0 )
			SET_UPDATE(*mask, UPDMASK_HOSTNAME);
		strcpy(conf->hostname, value);
		break;


	/* There may be multiple time_server lines in the conf file.
	 * Space is already allocated for the first, if more encountered, more is made
	 * dynamically. If this is called during rehash, more may already be allocated.
	 * The allocated memory is organised as nf concatenated blocks,
	 * each of MAXLINE chars, off a common origin pointed to by conf->time_server .
	 * Here nf tracks the number of servers parsed this time, ns the number
	 * last time (or ns=0 when starting).
	 */
	case CONFIG_TIME_SERVER:

		verbose(LOG_DEBUG, " found server nf = %d (ns = %d)", *nf, ns);

		// If value specified on the command line, replace first server in config
		if ( *nf == 0 && HAS_UPDATE(*mask, UPDMASK_TIME_SERVER) ) {
			//verbose(LOG_DEBUG, " Adopting CMDline specified %s as server %d", conf->time_server, *nf);
			*nf = 1;
			break;
		}

		// From file, process potentially multiple lines
		char *this_s;		// start address of string for this server
		if (ns == 0 || *nf < ns) {	// if storage already there
			this_s = conf->time_server + (*nf)*MAXLINE;
			if ( strcmp(this_s, value) != 0 )
				SET_UPDATE(*mask, UPDMASK_TIME_SERVER);
		} else {			// must extend allocation, and record new origin
			conf->time_server = realloc(conf->time_server,(*nf+1)*MAXLINE);
			this_s = conf->time_server + (*nf)*MAXLINE;
			SET_UPDATE(*mask, UPDMASK_TIME_SERVER);
		}
		strcpy(this_s, value);
		//verbose(LOG_DEBUG, " Adopting %s as server nf = %d (ns = %d)", this_s, *nf, ns);
		(*nf)++;
		break;


	case CONFIG_ICN:
		// If value specified on the command line

		// Config line can accept one or two arguements (can optionally exclude id)
		iqual = sscanf(value, "%s %d", sval, &ival);
		if (! (iqual == 2 && ival >= 0 && ival < MAX_ICNS ) )
			ival = -1;
		if (iqual == 1)
		{
			ival = 0;
			for (iqual =0; iqual< MAX_ICNS; iqual++)
				if (conf->icn[iqual].domain[0] == 0)
				{
					ival = iqual;
					break;
				}
		}

		if (0 <= ival && ival < MAX_ICNS)
		{
			SET_UPDATE(*mask, UPDMASK_ICN);
			strcpy(conf->icn[ival].domain, sval);
			conf->icn[ival].id = ival;
			// printf("Set ICN id %d to domain %s\n", ival, sval);
		}
		break;

	case CONFIG_OCN:
		// If value specified on the command line

		// Config line can accept one or two arguements (can optionally exclude id)
		iqual = sscanf(value, "%s %d", sval, &ival);
		if (! (iqual == 2 && ival >= 0 && ival < MAX_OCNS ) )
			ival = -1;
		if (iqual == 1)
		{
			ival = 0;
			for (iqual =0; iqual< MAX_OCNS; iqual++)
				if (conf->ocn[iqual].domain[0] == 0)
				{
					ival = iqual;
					break;
				}
		}

		if (0 <= ival && ival < MAX_OCNS)
		{
			SET_UPDATE(*mask, UPDMASK_OCN);
			strcpy(conf->ocn[ival].domain, sval);
			conf->ocn[ival].id = ival;
			// printf("Set OCN id %d to domain %s\n", ival, sval);
		}
		break;

	case CONFIG_NETWORKDEV:
		// If value specified on the command line
		if ( HAS_UPDATE(*mask, UPDMASK_NETWORKDEV) ) 
			break;
		if ( strcmp(conf->network_device, value) != 0 )
			SET_UPDATE(*mask, UPDMASK_NETWORKDEV);
		strcpy(conf->network_device, value);
		break;


	case CONFIG_SYNC_IN_PCAP:
		// If value specified on the command line
		if ( HAS_UPDATE(*mask, UPDMASK_SYNC_IN_PCAP) ) 
			break;
		if ( strcmp(conf->sync_in_pcap, value) != 0 )
			SET_UPDATE(*mask, UPDMASK_SYNC_IN_PCAP);
		strcpy(conf->sync_in_pcap, value);
		break;


	case CONFIG_SYNC_IN_ASCII:
		// If value specified on the command line
		if ( HAS_UPDATE(*mask, UPDMASK_SYNC_IN_ASCII) ) 
			break;
		if ( strcmp(conf->sync_in_ascii, value) != 0 )
			SET_UPDATE(*mask, UPDMASK_SYNC_IN_ASCII);
		strcpy(conf->sync_in_ascii, value);
		break;


	case CONFIG_SYNC_OUT_PCAP:
		// If value specified on the command line
		if ( HAS_UPDATE(*mask, UPDMASK_SYNC_OUT_PCAP) ) 
			break;
		if ( strcmp(conf->sync_out_pcap, value) != 0 )
			SET_UPDATE(*mask, UPDMASK_SYNC_OUT_PCAP);
		strcpy(conf->sync_out_pcap, value);
		break;


	case CONFIG_SYNC_OUT_ASCII:
		// If value specified on the command line
		if ( HAS_UPDATE(*mask, UPDMASK_SYNC_OUT_ASCII) ) 
			break;
		if ( strcmp(conf->sync_out_ascii, value) != 0 )
			SET_UPDATE(*mask, UPDMASK_SYNC_OUT_ASCII);
		strcpy(conf->sync_out_ascii, value);
		break;


	case CONFIG_CLOCK_OUT_ASCII:
		// If value specified on the command line
		if ( HAS_UPDATE(*mask, UPDMASK_CLOCK_OUT_ASCII) ) 
			break;
		if ( strcmp(conf->clock_out_ascii, value) != 0 )
			SET_UPDATE(*mask, UPDMASK_CLOCK_OUT_ASCII);
		strcpy(conf->clock_out_ascii, value);
		break;


	case CONFIG_VM_UDP_LIST:
		// If value specified on the command line
		if ( HAS_UPDATE(*mask, UPDMASK_VM_UDP_LIST) ) 
			break;
		if ( strcmp(conf->vm_udp_list, value) != 0 )
			SET_UPDATE(*mask, UPDMASK_VM_UDP_LIST);
		strcpy(conf->vm_udp_list, value);
		break;

	default:
		verbose(LOG_WARNING, "Unknown CONFIG_* symbol.");
		break;
}
return 1;
}


/*
 * Reads config file line by line, retrieve (key,value) and update global data
 */
int config_parse(struct radclock_config *conf, u_int32_t *mask, int is_daemon, int *ns)
{
	struct _key *pkey = keys;
	int codekey=0;
	int nf;		// count time servers found
	char *c;
	char line[MAXLINE];
	char key[MAXLINE];
	char value[MAXLINE];
	FILE* fd = NULL;

	/* Check input */
	if (conf == NULL) {
		verbose(LOG_ERR, "Configuration structure is NULL.");
		return 0;
	}
	
	/* Config and log files */
	if (strlen(conf->conffile) == 0)
	{
		if ( is_daemon )
			strcpy(conf->conffile, DAEMON_CONFIG_FILE);
		else
			strcpy(conf->conffile, BIN_CONFIG_FILE);
	}

	if (strlen(conf->logfile) == 0)
	{
		if ( is_daemon )
			strcpy(conf->logfile, DAEMON_LOG_FILE);
		else
			strcpy(conf->logfile, BIN_LOG_FILE);
	}



	/* The file can't be opened. Ether it doesn't exist yet or I/O error.
	 * Note: this writes the file, but doesn't update handle->conf with the
	 * values in it!
	 */
	fd = fopen(conf->conffile, "r");
	if (!fd) {

		// Modify umask so that the file can be read by all after being written
		umask(022);
		verbose(LOG_NOTICE, "Did not find configuration file: %s.", conf->conffile);
		fd = fopen(conf->conffile, "w+");
		if (!fd) {
			verbose(LOG_ERR, "Cannot write configuration file: %s. ", conf->conffile);
			umask(027);
			return 0;
		}
		
		write_config_file(fd, keys, NULL, 1);	// single server only
		*ns = 1;
		
		fclose(fd);
		verbose(LOG_NOTICE, "Writing configuration file.");
		//verbose(LOG_NOTICE, "    Time server          : %s", conf->time_server);

		// Reposition umask
		umask(027);
		return 1;
	}
	
	// The configuration file exists, parse it and update default values
	have_all_tmpqual = 0; // ugly
	nf = 0;
	while ((c=fgets(line, MAXLINE, fd))!=NULL) {

		// Start with a reset of the value to avoid mistakes
		strcpy(value, "");

		// Extract key and values from the conf file
		if ( !(extract_key_value(c, key, value) ))
			continue;
	
		// Identify the key and update config values
		codekey = match_key(pkey, key);

		// This line is not a configuration line
		if (codekey < 0)
			continue;

		/* Update in case we actually retrieved a value, update nf */
		if ( strlen(value) > 0 )
			update_data(conf, mask, codekey, value, &nf, *ns);
	}
	fclose(fd);
	/* Trim any memory containing old servers, and update handle */
	if (nf < *ns)
		conf->time_server = realloc(conf->time_server, nf*MAXLINE);
	*ns = nf;



	/* Ok, the file has been parsed, but may the version may be outdated. Since
	 * we just parsed the configuration, we can produce an up-to-date version
	 */
	if ( strcmp(conf->radclock_version, PACKAGE_VERSION) != 0 ) {

		// Modify umask so that the file can be read by all after being written
		umask(022);
		fd = fopen(conf->conffile, "w");
		if ( !fd )
		{
			verbose(LOG_ERR, "Cannot update configuration file: %s.", conf->conffile);
			umask(027);
			return 0;
		}
		write_config_file(fd, keys, conf, *ns);
		fclose(fd);
		umask(027);

		// Adjust version
		strcpy(conf->radclock_version, PACKAGE_VERSION);
		verbose(LOG_NOTICE, "Updated the configuration file "
				    "to the current package version");
	}

	/* Check command line arguments and config file for exclusion. 
	 * - If running as a daemon, refuse to read input raw or ascii file
	 */
	if ( is_daemon ) {
		if ( (strlen(conf->sync_in_ascii) > 0) || ( strlen(conf->sync_in_pcap) > 0) )
			verbose(LOG_WARNING, "Running as a daemon. Live capture only.");
		// Force the input to be a live device
		strcpy(conf->sync_in_ascii,"");
		strcpy(conf->sync_in_pcap,"");
	}
	
	if (conf->is_cn && conf->is_ocn)
	{
		verbose(LOG_ERR, "Configuration cannot have both is_cn and is_ocn enabled.");
		exit(1);
	}

	return 1;
}




/* Print configuration to logfile */
void config_print(int level, struct radclock_config *conf, int ns)
{
	verbose(level, "RADclock - configuration summary");
	verbose(level, "radclock version     : %s", conf->radclock_version);
	verbose(level, "Server CN            : %s", labels_bool[conf->is_cn]);
	verbose(level, "Server OCN           : %s", labels_bool[conf->is_ocn]);
	verbose(level, "Configuration file   : %s", conf->conffile);
	verbose(level, "Log file             : %s", conf->logfile);
	verbose(level, "Verbose level        : %s", labels_verb[conf->verbose_level]);
	verbose(level, "Client sync          : %s", labels_sync[conf->synchro_type]);
	verbose(level, "Server IPC           : %s", labels_bool[conf->server_ipc]);
	verbose(level, "Server Telemetry     : %s", labels_bool[conf->server_telemetry]);
	verbose(level, "Server SHM           : %s", labels_bool[conf->server_shm]);
	verbose(level, "SHM DAG Client       : %s", conf->shm_dag_client);
	verbose(level, "Server NTP           : %s", labels_bool[conf->server_ntp]);
	verbose(level, "Server VM_UDP        : %s", labels_bool[conf->server_vm_udp]);
	verbose(level, "Server XEN           : %s", labels_bool[conf->server_xen]);
	verbose(level, "Server VMWARE        : %s", labels_bool[conf->server_vmware]);
	verbose(level, "Upstream NTP port    : %d", conf->ntp_upstream_port);
	verbose(level, "Downstream NTP port  : %d", conf->ntp_downstream_port);
	verbose(level, "Adjust system FFclock: %s", labels_bool[conf->adjust_FFclock]);
	verbose(level, "Adjust system FBclock: %s", labels_bool[conf->adjust_FBclock]);
	verbose(level, "Polling period       : %d", conf->poll_period);
	verbose(level, "TSLIMIT              : %.9lf", conf->phyparam.TSLIMIT);
	verbose(level, "SKM_SCALE            : %.9lf", conf->phyparam.SKM_SCALE);
	verbose(level, "RateErrBound         : %.9lf", conf->phyparam.RateErrBOUND);
	verbose(level, "BestSKMrate          : %.9lf", conf->phyparam.BestSKMrate);
	verbose(level, "offset_ratio         : %d", conf->phyparam.offset_ratio);
	verbose(level, "plocal_quality       : %.9lf", conf->phyparam.plocal_quality);
	verbose(level, "Initial phat         : %lg", conf->phat_init);
	verbose(level, "Host asymmetry       : %lf", conf->asym_host);
	verbose(level, "Network asymmetry    : %lf", conf->asym_net);
	verbose(level, "Host name            : %s", conf->hostname);
	if (ns==1)
		verbose(level, "Time server          : %s", conf->time_server);
	else
		for (int s=0; s<ns; s++)
			verbose(level, "Time server          : %d %s", s, conf->time_server + s*MAXLINE);
	verbose(level, "Interface            : %s", conf->network_device);
	verbose(level, "pcap sync input      : %s", conf->sync_in_pcap);
	verbose(level, "ascii sync input     : %s", conf->sync_in_ascii);
	verbose(level, "pcap sync output     : %s", conf->sync_out_pcap);
	verbose(level, "ascii sync output    : %s", conf->sync_out_ascii);
	verbose(level, "ascii clock output   : %s", conf->clock_out_ascii);

	for (int i = 0; i<MAX_ICNS; i++)
		if ( strlen(conf->icn[i].domain) > 0 )
			verbose(level, "ICN                  : %d %s", conf->icn[i].id, conf->icn[i].domain);

	for (int i = 0; i<MAX_OCNS; i++)
		if ( strlen(conf->ocn[i].domain) > 0 )
			verbose(level, "OCN                  : %d %s", conf->ocn[i].id, conf->ocn[i].domain);
}<|MERGE_RESOLUTION|>--- conflicted
+++ resolved
@@ -149,15 +149,11 @@
 	conf->server_ntp			= DEFAULT_SERVER_NTP;
 	conf->adjust_FFclock		= DEFAULT_ADJUST_FFCLOCK;
 	conf->adjust_FBclock		= DEFAULT_ADJUST_FBCLOCK;
-<<<<<<< HEAD
 	conf->server_shm			= DEFAULT_SERVER_SHM;
 	strcpy(conf->shm_dag_client, "");
 
 	
 	
-=======
-
->>>>>>> 6c0a111c
 	/* Virtual Machine */
 	conf->server_vm_udp 		= DEFAULT_SERVER_VM_UDP;
 	conf->server_xen 			= DEFAULT_SERVER_XEN;
@@ -193,6 +189,10 @@
 	strcpy(conf->sync_out_ascii, "");
 	strcpy(conf->clock_out_ascii, "");
 	strcpy(conf->vm_udp_list, "");
+
+	conf->time_server_icn_mapping = 0; // Flag mapping as uninitialised
+	conf->time_server_icn_count = 0;
+	conf->time_server_ocn_mapping = 0;
 
 	// Clear all ICN server data
 	for (int i =0; i < MAX_ICNS; i++)
@@ -808,11 +808,7 @@
 	double dval 	= 0.0;
 	int iqual 		= 0;
 	struct _key *quality = temp_quality;
-<<<<<<< HEAD
 	char sval[MAXLINE];
-=======
-
->>>>>>> 6c0a111c
 	// Additionnal input checks: codekey and value
 	if ( codekey < 0) {
 		verbose(LOG_ERR, "Negative key value from the config file");
@@ -1319,7 +1315,7 @@
 
 		// From file, process potentially multiple lines
 		char *this_s;		// start address of string for this server
-		if (ns == 0 || *nf < ns) {	// if storage already there
+		if (*nf < ns) {	// if storage already there 
 			this_s = conf->time_server + (*nf)*MAXLINE;
 			if ( strcmp(this_s, value) != 0 )
 				SET_UPDATE(*mask, UPDMASK_TIME_SERVER);
@@ -1329,6 +1325,8 @@
 			SET_UPDATE(*mask, UPDMASK_TIME_SERVER);
 		}
 		strcpy(this_s, value);
+		for (int s=0; s<*nf; s++)
+			verbose(LOG_WARNING, "Time server          : %d %s", s, conf->time_server + s*MAXLINE);
 		//verbose(LOG_DEBUG, " Adopting %s as server nf = %d (ns = %d)", this_s, *nf, ns);
 		(*nf)++;
 		break;
@@ -1604,6 +1602,48 @@
 		verbose(LOG_ERR, "Configuration cannot have both is_cn and is_ocn enabled.");
 		exit(1);
 	}
+
+	/* Set the mapping between time_server index and ICN ids
+	 * Mapping value is -1 if there is no match
+	 */
+
+	if (conf->time_server_icn_mapping)
+	{
+		free(conf->time_server_icn_mapping);
+		free(conf->time_server_icn_indexes);
+		free(conf->time_server_ocn_mapping);
+		conf->time_server_icn_mapping = 0;
+		conf->time_server_icn_indexes = 0;
+		conf->time_server_ocn_mapping = 0;
+	}
+
+	conf->time_server_ocn_mapping = malloc(sizeof(int)*(*ns));
+	conf->time_server_icn_mapping = malloc(sizeof(int)*(*ns));
+	conf->time_server_icn_count = 0;
+	// Match time_servers with ICNs, Non matches get a value of -1
+	for (int time_server_id = 0; time_server_id < *ns; time_server_id++)
+	{
+		conf->time_server_icn_mapping[time_server_id] = -1; // Set mapping initially to -1
+		conf->time_server_ocn_mapping[time_server_id] = -1; // Set mapping initially to -1
+		char *this_s = conf->time_server + time_server_id * MAXLINE;
+		for (int ICN_id = 0; ICN_id < MAX_ICNS; ICN_id ++)
+			if (strcmp(conf->icn[ICN_id].domain, this_s) == 0) // If match is found set the ICN id
+			{
+				conf->time_server_icn_mapping[time_server_id] = conf->icn[ICN_id].id;
+				conf->time_server_icn_count += 1;
+				conf->time_server_icn_indexes = realloc(conf->time_server_icn_indexes, sizeof(int)*conf->time_server_icn_count);
+				conf->time_server_icn_indexes[conf->time_server_icn_count -1] = time_server_id;
+				verbose(LOG_INFO, "Configuration matched time_server:%s mapping for ICN:%d", this_s, conf->icn[ICN_id].id);
+				break;
+			} else if (strcmp(conf->ocn[ICN_id].domain, this_s) == 0) // If match is found set the OCN id
+			{
+				conf->time_server_ocn_mapping[time_server_id] = conf->ocn[ICN_id].id;
+				verbose(LOG_INFO, "Configuration matched time_server:%s mapping for OCN:%d", this_s, conf->ocn[ICN_id].id);
+				break;
+			}
+
+	}
+
 
 	return 1;
 }
@@ -1645,11 +1685,8 @@
 	verbose(level, "Host asymmetry       : %lf", conf->asym_host);
 	verbose(level, "Network asymmetry    : %lf", conf->asym_net);
 	verbose(level, "Host name            : %s", conf->hostname);
-	if (ns==1)
-		verbose(level, "Time server          : %s", conf->time_server);
-	else
-		for (int s=0; s<ns; s++)
-			verbose(level, "Time server          : %d %s", s, conf->time_server + s*MAXLINE);
+	for (int s=0; s<ns; s++)
+		verbose(level, "Time server          : %d %s", s, conf->time_server + s*MAXLINE);
 	verbose(level, "Interface            : %s", conf->network_device);
 	verbose(level, "pcap sync input      : %s", conf->sync_in_pcap);
 	verbose(level, "ascii sync input     : %s", conf->sync_in_ascii);
