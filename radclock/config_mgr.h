/*
 * Copyright (C) 2006 The RADclock Project (see AUTHORS file)
 * 
 * Redistribution and use in source and binary forms, with or without
 * modification, are permitted provided that the following conditions are met:
 *
 * 1. Redistributions of source code must retain the above copyright notice,
 *    this list of conditions and the following disclaimer.
 *
 * 2. Redistributions in binary form must reproduce the above copyright notice,
 *    this list of conditions and the following disclaimer in the documentation
 *    and/or other materials provided with the distribution.
 *
 * THIS SOFTWARE IS PROVIDED BY THE COPYRIGHT HOLDERS AND CONTRIBUTORS "AS IS"
 * AND ANY EXPRESS OR IMPLIED WARRANTIES, INCLUDING, BUT NOT LIMITED TO, THE
 * IMPLIED WARRANTIES OF MERCHANTABILITY AND FITNESS FOR A PARTICULAR PURPOSE
 * ARE DISCLAIMED. IN NO EVENT SHALL THE COPYRIGHT HOLDER OR CONTRIBUTORS BE
 * LIABLE FOR ANY DIRECT, INDIRECT, INCIDENTAL, SPECIAL, EXEMPLARY, OR
 * CONSEQUENTIAL DAMAGES (INCLUDING, BUT NOT LIMITED TO, PROCUREMENT OF
 * SUBSTITUTE GOODS OR SERVICES; LOSS OF USE, DATA, OR PROFITS; OR BUSINESS
 * INTERRUPTION) HOWEVER CAUSED AND ON ANY THEORY OF LIABILITY, WHETHER IN
 * CONTRACT, STRICT LIABILITY, OR TORT (INCLUDING NEGLIGENCE OR OTHERWISE)
 * ARISING IN ANY WAY OUT OF THE USE OF THIS SOFTWARE, EVEN IF ADVISED OF THE
 * POSSIBILITY OF SUCH DAMAGE.
 */

#ifndef _CONFIG_MGR_H
#define _CONFIG_MGR_H

#include "radclock-private.h"


#define DAEMON_CONFIG_FILE		"/etc/radclock.conf"
#define BIN_CONFIG_FILE			"radclock.conf"


#define	RAD_MINPOLL	1		/* min poll interval (s) */
#define	RAD_MAXPOLL	1024	/* max poll interval (s) */

/* Global setting for use of plocal refinement for in-daemon timestamping */
//# define PLOCAL_ACTIVE	1		//  {0,1} = {inactive, active}


/* 
 * Define max size for command line and configuration file parameters 
 */
#define MAXLINE		250


/*
 * Trigger / Sync Protocol configuration
 */
#define SYNCTYPE_SPY	0
#define SYNCTYPE_PIGGY	1
#define SYNCTYPE_NTP	2
#define SYNCTYPE_1588	3
#define SYNCTYPE_PPS	4
#define SYNCTYPE_VM_UDP 5
#define SYNCTYPE_XEN	6
#define SYNCTYPE_VMWARE	7

/*
 * Server Protocol configuration
 */
#define BOOL_OFF	0
#define BOOL_ON		1


/*
 * Virtual Machine environmnent
 */
#define VM_SLAVE(val) ((val->conf->synchro_type == SYNCTYPE_VM_UDP) || \
		(val->conf->synchro_type == SYNCTYPE_XEN) || \
		(val->conf->synchro_type == SYNCTYPE_VMWARE))

#define VM_MASTER(val) ((val->conf->server_vm_udp == BOOL_ON) || \
		(val->conf->server_xen == BOOL_ON) || \
		(val->conf->server_vmware == BOOL_ON))

/* 
 * Default configuration values 
 */
#define DEFAULT_VERBOSE				1
#define DEFAULT_SYNCHRO_TYPE		SYNCTYPE_NTP	// Protocol used 
#define DEFAULT_SERVER_IPC			BOOL_ON			// Update the clock 
<<<<<<< HEAD
#define DEFAULT_IS_OCN			    BOOL_OFF		// Defines if this server is an OCN
#define DEFAULT_IS_CN			    BOOL_OFF		// Defines if this server is an CN
#define DEFAULT_SERVER_TELEMETRY    BOOL_OFF		// Creates telemetry cache files in /radclock
#define DEFAULT_SERVER_SHM			BOOL_OFF		// Defines if SHM is active
=======
>>>>>>> caebc374
#define DEFAULT_SERVER_NTP			BOOL_OFF		// Don't act as a server
#define DEFAULT_SERVER_VM_UDP		BOOL_OFF		// Don't Start VM servers
#define DEFAULT_SERVER_XEN			BOOL_OFF
#define DEFAULT_SERVER_VMWARE		BOOL_OFF
<<<<<<< HEAD
#define DEFAULT_ADJUST_FFCLOCK		BOOL_ON 		// Normally a FFclock daemon !
#define DEFAULT_ADJUST_FBCLOCK		BOOL_OFF		// Not normally a FBclock daemon
=======
#define DEFAULT_ADJUST_FFCLOCK	BOOL_ON		// Normally a FFclock daemon !
#define DEFAULT_ADJUST_FBCLOCK	BOOL_OFF	// Not normally a FBclock daemon
>>>>>>> caebc374
#define DEFAULT_NTP_POLL_PERIOD 	16				// 16 NTP pkts every [sec]
#define DEFAULT_PHAT_INIT			1.e-9
#define DEFAULT_ASYM_HOST			0.0				// [microseconds]
#define DEFAULT_ASYM_NET			0.0				// [microseconds]
#define DEFAULT_HOSTNAME			"platypus2.tklab.feit.uts.edu.au"
<<<<<<< HEAD
#define DEFAULT_TIME_SERVER			"ntp.waia.asn.au"	// ntp1.net.monash.edu.au now buggy
=======
#define DEFAULT_TIME_SERVER			"syd4gps0.syd.ops.aspac.uu.net"
>>>>>>> caebc374
#define DEFAULT_NETWORKDEV			"em0"
#define DEFAULT_SYNC_IN_PCAP		"/etc/sync_input.pcap"
#define DEFAULT_SYNC_IN_ASCII		"/etc/sync_input.ascii"
#define DEFAULT_SYNC_OUT_PCAP		"/etc/sync_output.pcap"
#define DEFAULT_SYNC_OUT_ASCII		"/etc/sync_output.ascii"
#define DEFAULT_CLOCK_OUT_ASCII		"/etc/clock_output.ascii"
<<<<<<< HEAD
#define DEFAULT_SHM_DAG_CLIENT  	"10.0.0.3"
#define DEFAULT_VM_UDP_LIST			"vm_udp_list"
#define DEFAULT_PUBLIC_NTP			BOOL_OFF
#define DEFAULT_PUBLIC_NTP_LIMIT	50  // public response limit over a DEFAULT_PUBLIC_NTP_PERIOD
#define DEFAULT_PUBLIC_NTP_PERIOD	10  // window for public response measurement [sec]
#define DEFAULT_PUBLIC_NTP_HASH_BUCKETS 100 // # hash buckets splitting the IP range
// If only 1 bad IP, 1/PUBLIC_NTP_HASH_BUCKETS of the IP range would be rejected
=======

#define DEFAULT_VM_UDP_LIST			"vm_udp_list"

>>>>>>> caebc374

/*
 *  Definition of keys for configuration file keywords
 */
#define CONFIG_UNKNOWN			0
#define CONFIG_RADCLOCK_VERSION 1
/* Generic stuff */
#define CONFIG_VERBOSE			10
#define CONFIG_SERVER_IPC		11
#define CONFIG_SERVER_TELEMETRY 12
//#define CONFIG_				13
#define CONFIG_SYNCHRO_TYPE		13
#define CONFIG_SERVER_NTP		14
#define CONFIG_ADJUST_FFCLOCK	15
#define CONFIG_ADJUST_FBCLOCK	16
#define CONFIG_SERVER_SHM		17
#define CONFIG_SHM_DAG_CLIENT	18
/* Clock parameters */
#define CONFIG_POLLPERIOD		20
//#define CONFIG_				21
#define CONFIG_PHAT_INIT		22
#define CONFIG_ASYM_HOST		23
#define CONFIG_ASYM_NET			24
/* Environment */
#define CONFIG_TEMPQUALITY		30
#define CONFIG_TSLIMIT			31
#define CONFIG_SKM_SCALE		32
#define CONFIG_RATE_ERR_BOUND	33
#define CONFIG_BEST_SKM_RATE	34
#define CONFIG_OFFSET_RATIO		35
#define CONFIG_PLOCAL_QUALITY	36
/* Network Level */
#define CONFIG_HOSTNAME			40
#define CONFIG_TIME_SERVER		41
#define CONFIG_NTC				42
/* I/O defintions */
#define CONFIG_NETWORKDEV		50
#define CONFIG_SYNC_IN_PCAP		51
#define CONFIG_SYNC_IN_ASCII	52
#define CONFIG_SYNC_OUT_PCAP	53
#define CONFIG_SYNC_OUT_ASCII	54
#define CONFIG_CLOCK_OUT_ASCII	55
/* Virtual Machine stuff */
#define CONFIG_SERVER_VM_UDP	60
#define CONFIG_SERVER_XEN		61
#define CONFIG_SERVER_VMWARE	62
#define CONFIG_VM_UDP_LIST		63
/* radclock type */
#define CONFIG_IS_OCN			70
#define CONFIG_IS_CN			71
/* NTP serving type */
#define CONFIG_PUBLIC_NTP		80



/*
 * Pre-defined description of temperature environment quality
 * CONFIG_QUALITY_UNKWN has to be defined with the highest values to parse
 * the config file correctly
 */
#define CONFIG_QUALITY_POOR		0
#define CONFIG_QUALITY_GOOD		1
#define CONFIG_QUALITY_EXCEL	2
#define CONFIG_QUALITY_UNKWN	3


/*
 * Masks to reload the configuration parameters
 */
#define UPDMASK_NOUPD			0x0000000
#define UPDMASK_POLLPERIOD		0x0000001
//#define UPDMASK_				0x0000002
#define UPDMASK_TEMPQUALITY		0x0000004
#define UPDMASK_ASYM_HOST		0x0000008
#define UPDMASK_ASYM_NET		0x0000010
#define UPDMASK_SERVER_IPC		0x0000020
#define UPDMASK_SYNCHRO_TYPE	0x0000040
#define UPDMASK_SERVER_NTP		0x0000080
#define UPDMASK_ADJUST_FFCLOCK	0x0000100
#define UPDMASK_ADJUST_FBCLOCK	0x0000200
#define UPDMASK_HOSTNAME		0x0000400
#define UPDMASK_TIME_SERVER		0x0000800
#define UPDMASK_VERBOSE			0x0001000
#define UPDMASK_NETWORKDEV		0x0002000
#define UPDMASK_SYNC_IN_PCAP	0x0004000
#define UPDMASK_SYNC_IN_ASCII	0x0008000
#define UPDMASK_SYNC_OUT_PCAP	0x0010000
#define UPDMASK_SYNC_OUT_ASCII	0x0020000
#define UPDMASK_CLOCK_OUT_ASCII	0x0040000
#define UPDMASK_SERVER_VM_UDP	0x0080000
#define UPDMASK_SERVER_XEN		0x0100000
#define UPDMASK_SERVER_VMWARE	0x0200000
#define UPDMASK_VM_UDP_LIST		0x0400000
#define UPDMASK_PID_FILE		0x0800000
#define UPD_NTP_UPSTREAM_PORT	0x1000000
#define UPD_NTP_DOWNSTREAM_PORT	0x2000000
#define UPDMASK_SERVER_TELEMETRY 0x4000000
#define UPDMASK_NTC 0x8000000
#define UPDMASK_SERVER_SHM 0x20000000
#define UPDMASK_SHM_DAG_CLIENT 0x40000000
#define UPDMASK_IS_OCN 0x80000000
#define UPDMASK_IS_CN 0x100000000
#define UPDMASK_PUBLIC_NTP 0x200000000


#define HAS_UPDATE(val,mask)	((val & mask) == mask)
#define SET_UPDATE(val,mask)	(val |= mask)
#define CLEAR_UPDATE(val,mask)	(val &= ~mask)


/* NTC Command&Control assigns NTC nodes unique ids for NTC-global consistency.
 * The NTC_id are allocated as follows:
 *  CN:  0
 *  ICN: 1,2,...  ICN_MAX   (currently ICN_MAX = MAX_NTC/2 -1)
 *  OCN: ICN_MAX+1 ... MAX_NTC
 *  non-NTC servers or uninitialized:  -1
 * If #nodes>64 the implementation based on uint64_t and refid abuse will break.
 *
 * In `flag form` status words, the (s+1)-th LSB corresponds to ntc_id=s .
 * The ICN_MASK is used to null the bits in ntc_id status words
 * corresponding to the OCNs (used in in-band signalling ICN status to OCNs)
 */
#define MAX_NTC 32
#define ICN_MASK (~(~0ULL << MAX_NTC/2))	// 000..0011...111  null OCN bits
/* Convert the NTC_id of an OCN into a `OCN_id' starting at 1, or -1 if not an OCN */
#define OCN_ID(h) (h >= MAX_NTC/2 ? h - MAX_NTC/2 + 1 : -1 )
struct NTC_Config {
	int 	id;
	char 	domain[MAXLINE];
};


/* This is a global structure used to keep track of the config parameters Mostly
 * used by signal handlers The fields present here correspond to the parameters
 * of the get_config function.
 */ 
struct radclock_config {
	u_int32_t mask;						/* Update param mask */
	char 	conffile[MAXLINE];			/* Configuration file path */
	char 	logfile[MAXLINE];			/* Log file path */
	char 	radclock_version[MAXLINE];	/* Package version id */
	int 	verbose_level;				/* debug output level */
	int 	poll_period;				/* period of NTP pkt sending [sec] */
	struct 	radclock_phyparam phyparam; /* Physical and temperature characteristics */ 
	int 	synchro_type;				/* multi-choice depending on client-side protocol */
	int 	server_ipc;					/* Boolean */
<<<<<<< HEAD
	int 	server_telemetry;			/* Boolean */
	int 	server_shm;					/* Boolean */
=======
>>>>>>> caebc374
	int 	server_ntp;					/* Boolean */
	int 	server_vm_udp;				/* Boolean */
	int 	server_xen;					/* Boolean */
	int 	server_vmware;				/* Boolean */
<<<<<<< HEAD
	int 	is_ocn;						/* Boolean */
	int 	is_cn;						/* Boolean */
	int 	public_ntp;				/* Boolean - Flag indicates whether radclock responds to public NTP requests*/
	int 	adjust_FFclock;			/* Boolean */
	int 	adjust_FBclock;			/* Boolean */
	double 	phat_init;				/* Initial value for phat */
	double 	asym_host;				/* Host asymmetry estimate [sec] */
	double	asym_net;				/* Network asymmetry estimate [sec] */
	int	ntp_upstream_port;			/* NTP Upstream port */
	int	ntp_downstream_port;		/* NTP Downstream port */
	char 	hostname[MAXLINE];		/* Client hostname */
	char 	*time_server;			/* Server names, concatenated in MAXLINE blocks */
	int	*time_server_ntc_mapping;	/* Maps timer_server id to NTC ids, non NTC servers get -1 */
	int	*time_server_ntc_indexes;	/* Lists the NTC server indexes relative to the time_server ordering.
	Eg given time_servers A B C. If A and C are NTC servers then this would be 0,2 */
	int	time_server_ntc_count;		/* The number of time_servers that are NTC servers */
=======
	int 	adjust_FFclock;				/* Boolean */
	int 	adjust_FBclock;				/* Boolean */
	double 	phat_init;					/* Initial value for phat */
	double 	asym_host;					/* Host asymmetry estimate [sec] */
	double	asym_net;					/* Network asymmetry estimate [sec] */ 
	int 	ntp_upstream_port;			/* NTP Upstream port */
	int 	ntp_downstream_port;		/* NTP Downstream port */
	char 	hostname[MAXLINE];			/* Client hostname */
	char 	*time_server;				/* Server names, concatenated in MAXLINE blocks */
>>>>>>> caebc374
	char 	network_device[MAXLINE];	/* physical device string, eg xl0, eth0 */ 
	char 	sync_in_pcap[MAXLINE];		/* read from stored instead of live input */
	char 	sync_in_ascii[MAXLINE];		/* input is a preprocessed stamp file */
	char 	sync_out_pcap[MAXLINE];		/* raw packet Output file name */
	char 	sync_out_ascii[MAXLINE];	/* output processed stamp file */
	char 	clock_out_ascii[MAXLINE];	/* output matlab requirements */
	char 	vm_udp_list[MAXLINE];		/* File containing list of udp vm's */
<<<<<<< HEAD
	char 	shm_dag_client[MAXLINE];	/* Ip address of SHM DAG client */
	struct NTC_Config 	ntc[MAX_NTC];	/* NTC definition */
=======
>>>>>>> caebc374
};





/**
 * Initialise the configuration of the radclock daemon
 */
void config_init(struct radclock_config *conf);

/**
 * Parse a configuration file
 */
int config_parse(struct radclock_config *conf, u_int32_t *mask, int is_daemon, int *ns);

/*
 * Reads config file line by line, retrieve (key,value) and update global data\
 * Only parses select inforation from config. Doesn't attempt to reread all data
 * This allows avoids the need to shutdown and resetup running threads.
 * This should be allowed to run without interferring with live radclock running threads
 */
int light_config_parse(struct radclock_config *conf, u_int32_t *mask, int is_daemon, int *ns);

/**
 * Output the config in config to verbose using level
 */
void config_print(int level, struct radclock_config *conf, int ns);


#endif<|MERGE_RESOLUTION|>--- conflicted
+++ resolved
@@ -83,41 +83,28 @@
 #define DEFAULT_VERBOSE				1
 #define DEFAULT_SYNCHRO_TYPE		SYNCTYPE_NTP	// Protocol used 
 #define DEFAULT_SERVER_IPC			BOOL_ON			// Update the clock 
-<<<<<<< HEAD
 #define DEFAULT_IS_OCN			    BOOL_OFF		// Defines if this server is an OCN
 #define DEFAULT_IS_CN			    BOOL_OFF		// Defines if this server is an CN
 #define DEFAULT_SERVER_TELEMETRY    BOOL_OFF		// Creates telemetry cache files in /radclock
 #define DEFAULT_SERVER_SHM			BOOL_OFF		// Defines if SHM is active
-=======
->>>>>>> caebc374
 #define DEFAULT_SERVER_NTP			BOOL_OFF		// Don't act as a server
 #define DEFAULT_SERVER_VM_UDP		BOOL_OFF		// Don't Start VM servers
 #define DEFAULT_SERVER_XEN			BOOL_OFF
 #define DEFAULT_SERVER_VMWARE		BOOL_OFF
-<<<<<<< HEAD
-#define DEFAULT_ADJUST_FFCLOCK		BOOL_ON 		// Normally a FFclock daemon !
-#define DEFAULT_ADJUST_FBCLOCK		BOOL_OFF		// Not normally a FBclock daemon
-=======
 #define DEFAULT_ADJUST_FFCLOCK	BOOL_ON		// Normally a FFclock daemon !
 #define DEFAULT_ADJUST_FBCLOCK	BOOL_OFF	// Not normally a FBclock daemon
->>>>>>> caebc374
 #define DEFAULT_NTP_POLL_PERIOD 	16				// 16 NTP pkts every [sec]
 #define DEFAULT_PHAT_INIT			1.e-9
 #define DEFAULT_ASYM_HOST			0.0				// [microseconds]
 #define DEFAULT_ASYM_NET			0.0				// [microseconds]
 #define DEFAULT_HOSTNAME			"platypus2.tklab.feit.uts.edu.au"
-<<<<<<< HEAD
-#define DEFAULT_TIME_SERVER			"ntp.waia.asn.au"	// ntp1.net.monash.edu.au now buggy
-=======
 #define DEFAULT_TIME_SERVER			"syd4gps0.syd.ops.aspac.uu.net"
->>>>>>> caebc374
 #define DEFAULT_NETWORKDEV			"em0"
 #define DEFAULT_SYNC_IN_PCAP		"/etc/sync_input.pcap"
 #define DEFAULT_SYNC_IN_ASCII		"/etc/sync_input.ascii"
 #define DEFAULT_SYNC_OUT_PCAP		"/etc/sync_output.pcap"
 #define DEFAULT_SYNC_OUT_ASCII		"/etc/sync_output.ascii"
 #define DEFAULT_CLOCK_OUT_ASCII		"/etc/clock_output.ascii"
-<<<<<<< HEAD
 #define DEFAULT_SHM_DAG_CLIENT  	"10.0.0.3"
 #define DEFAULT_VM_UDP_LIST			"vm_udp_list"
 #define DEFAULT_PUBLIC_NTP			BOOL_OFF
@@ -125,11 +112,6 @@
 #define DEFAULT_PUBLIC_NTP_PERIOD	10  // window for public response measurement [sec]
 #define DEFAULT_PUBLIC_NTP_HASH_BUCKETS 100 // # hash buckets splitting the IP range
 // If only 1 bad IP, 1/PUBLIC_NTP_HASH_BUCKETS of the IP range would be rejected
-=======
-
-#define DEFAULT_VM_UDP_LIST			"vm_udp_list"
-
->>>>>>> caebc374
 
 /*
  *  Definition of keys for configuration file keywords
@@ -276,16 +258,12 @@
 	struct 	radclock_phyparam phyparam; /* Physical and temperature characteristics */ 
 	int 	synchro_type;				/* multi-choice depending on client-side protocol */
 	int 	server_ipc;					/* Boolean */
-<<<<<<< HEAD
 	int 	server_telemetry;			/* Boolean */
 	int 	server_shm;					/* Boolean */
-=======
->>>>>>> caebc374
 	int 	server_ntp;					/* Boolean */
 	int 	server_vm_udp;				/* Boolean */
 	int 	server_xen;					/* Boolean */
 	int 	server_vmware;				/* Boolean */
-<<<<<<< HEAD
 	int 	is_ocn;						/* Boolean */
 	int 	is_cn;						/* Boolean */
 	int 	public_ntp;				/* Boolean - Flag indicates whether radclock responds to public NTP requests*/
@@ -302,29 +280,15 @@
 	int	*time_server_ntc_indexes;	/* Lists the NTC server indexes relative to the time_server ordering.
 	Eg given time_servers A B C. If A and C are NTC servers then this would be 0,2 */
 	int	time_server_ntc_count;		/* The number of time_servers that are NTC servers */
-=======
-	int 	adjust_FFclock;				/* Boolean */
-	int 	adjust_FBclock;				/* Boolean */
-	double 	phat_init;					/* Initial value for phat */
-	double 	asym_host;					/* Host asymmetry estimate [sec] */
-	double	asym_net;					/* Network asymmetry estimate [sec] */ 
-	int 	ntp_upstream_port;			/* NTP Upstream port */
-	int 	ntp_downstream_port;		/* NTP Downstream port */
-	char 	hostname[MAXLINE];			/* Client hostname */
-	char 	*time_server;				/* Server names, concatenated in MAXLINE blocks */
->>>>>>> caebc374
-	char 	network_device[MAXLINE];	/* physical device string, eg xl0, eth0 */ 
+	char 	network_device[MAXLINE];	/* physical device string, eg xl0, eth0 */
 	char 	sync_in_pcap[MAXLINE];		/* read from stored instead of live input */
 	char 	sync_in_ascii[MAXLINE];		/* input is a preprocessed stamp file */
 	char 	sync_out_pcap[MAXLINE];		/* raw packet Output file name */
 	char 	sync_out_ascii[MAXLINE];	/* output processed stamp file */
 	char 	clock_out_ascii[MAXLINE];	/* output matlab requirements */
 	char 	vm_udp_list[MAXLINE];		/* File containing list of udp vm's */
-<<<<<<< HEAD
-	char 	shm_dag_client[MAXLINE];	/* Ip address of SHM DAG client */
-	struct NTC_Config 	ntc[MAX_NTC];	/* NTC definition */
-=======
->>>>>>> caebc374
+	char 	shm_dag_client[MAXLINE];	/* IP address of SHM DAG client */
+	struct NTC_Config ntc[MAX_NTC];		/* NTC definition */
 };
 
 
