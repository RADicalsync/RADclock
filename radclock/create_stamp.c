/*
 * Copyright (C) 2006-2012, Julien Ridoux and Darryl Veitch
 * Copyright (C) 2013-2020, Darryl Veitch <darryl.veitch@uts.edu.au>
 * All rights reserved.
 *
 * Redistribution and use in source and binary forms, with or without
 * modification, are permitted provided that the following conditions are met:
 *
 * 1. Redistributions of source code must retain the above copyright notice,
 *    this list of conditions and the following disclaimer.
 *
 * 2. Redistributions in binary form must reproduce the above copyright notice,
 *    this list of conditions and the following disclaimer in the documentation
 *    and/or other materials provided with the distribution.
 *
 * THIS SOFTWARE IS PROVIDED BY THE COPYRIGHT HOLDERS AND CONTRIBUTORS "AS IS"
 * AND ANY EXPRESS OR IMPLIED WARRANTIES, INCLUDING, BUT NOT LIMITED TO, THE
 * IMPLIED WARRANTIES OF MERCHANTABILITY AND FITNESS FOR A PARTICULAR PURPOSE
 * ARE DISCLAIMED. IN NO EVENT SHALL THE COPYRIGHT HOLDER OR CONTRIBUTORS BE
 * LIABLE FOR ANY DIRECT, INDIRECT, INCIDENTAL, SPECIAL, EXEMPLARY, OR
 * CONSEQUENTIAL DAMAGES (INCLUDING, BUT NOT LIMITED TO, PROCUREMENT OF
 * SUBSTITUTE GOODS OR SERVICES; LOSS OF USE, DATA, OR PROFITS; OR BUSINESS
 * INTERRUPTION) HOWEVER CAUSED AND ON ANY THEORY OF LIABILITY, WHETHER IN
 * CONTRACT, STRICT LIABILITY, OR TORT (INCLUDING NEGLIGENCE OR OTHERWISE)
 * ARISING IN ANY WAY OUT OF THE USE OF THIS SOFTWARE, EVEN IF ADVISED OF THE
 * POSSIBILITY OF SUCH DAMAGE.
 */

#include <sys/socket.h>

#include <net/if.h>
#include <netinet/in_systm.h>

#include <arpa/inet.h>
#include <net/ethernet.h>
#include <netinet/in.h>
#include <netinet/ip.h>
#include <netinet/ip6.h>
#include <netinet/udp.h>

#include <syslog.h>
#include <stdio.h>
#include <stdlib.h>
#include <string.h>
#include <unistd.h>

#include "../config.h"
#include "radclock.h"
#include "radclock-private.h"
#include "radclock_daemon.h"
#include "verbose.h"
#include "proto_ntp.h"
#include "misc.h"
#include "sync_history.h"
#include "sync_algo.h"
#include "ntohll.h"
#include "create_stamp.h"
#include "jdebug.h"

// Required to authenticate some packets
#include "ntp_auth.h"
#include <wolfssl/wolfcrypt/sha.h>



// TODO: we should not have to redefine this
# ifndef useconds_t
typedef uint32_t useconds_t;
# endif

struct stq_elt {
	struct stamp_t stamp;
	struct stq_elt *prev;
	struct stq_elt *next;
};

struct stamp_queue {
	struct stq_elt *start;
	struct stq_elt *end;
	int size;
};

/* To prevent allocating heaps of memory if stamps are not paired in queue */
#define MAX_STQ_SIZE	20



radpcap_packet_t *
create_radpcap_packet()
{
	radpcap_packet_t *pkt;

	JDEBUG

	pkt = (radpcap_packet_t*) malloc(sizeof(radpcap_packet_t));
	JDEBUG_MEMORY(JDBG_MALLOC, pkt);

	pkt->buffer 	= (void *) malloc(RADPCAP_PACKET_BUFSIZE);
	JDEBUG_MEMORY(JDBG_MALLOC, pkt->buffer);

	pkt->header = NULL;
	pkt->payload = NULL;
	pkt->type = 0;
	pkt->size = 0;

	return (pkt);
}


void
destroy_radpcap_packet(radpcap_packet_t *packet)
{
	JDEBUG

	packet->header = NULL;
	packet->payload = NULL;

	if (packet->buffer) {
		JDEBUG_MEMORY(JDBG_FREE, packet->buffer);
		free(packet->buffer);
	}
	packet->buffer = NULL;

	JDEBUG_MEMORY(JDBG_FREE, packet);
	free(packet);
	packet = NULL;
}


int
check_ipv4(struct ip *iph, int remaining)
{
	if (iph->ip_v != 4) {
		verbose(LOG_WARNING, "Failed to parse IPv4 packet");
		return (1);
	}

	if ((iph->ip_off & 0xff1f) != 0) {
		verbose(LOG_WARNING, "Fragmented IP packet");
		return (1);
	}

	if (iph->ip_p != 17) {
		verbose(LOG_WARNING, "Not a UDP packet");
		return (1);
	}

	if (remaining < (iph->ip_hl * 4U)) {
		verbose(LOG_WARNING, "Broken IP packet");
		return (1);
	}

	return (0);
}


// TODO should there be more to do?
int
check_ipv6(struct ip6_hdr *ip6h, int remaining)
{
	if (ip6h->ip6_nxt != 17) {
		verbose(LOG_ERR, "IPv6 packet with extensions no supported");
		return (1);
	}

	if (remaining < 40) {
		verbose(LOG_WARNING, "Broken IP packet");
		return (1);
	}

	return (0);
}


/*
 * Get the IP payload from the radpcap_packet_t packet.  Here also (in addition
 * to get_vcount) we handle backward compatibility since we changed the way the
 * vcount and the link layer header are managed.
 *
 * We handle 3 formats (historical order):
 * 1 - [pcap][ether][IP] : oldest format (vcount in pcap header timeval)
 * 2 - [pcap][sll][ether][IP] : libtrace-3.0-beta3 format, vcount is in sll header
 * 3 - [pcap][sll][IP] : remove link layer header, no libtrace, vcount in sll header
 * In live capture, the ssl header MUST be inserted before calling this function
 * Ideally, we would like to get rid of formats 1 and 2 to simplify the code.
 */
// TODO and for non NTP packets? (ie 1588)
// FIXME: the ip pointer is dirty and will break with IPv6 packets
int
get_valid_ntp_payload(radpcap_packet_t *packet, struct ntp_pkt **ntp,
		struct sockaddr_storage *ss_src, struct sockaddr_storage *ss_dst,
		int *ttl, int *remaining)
{
	struct sockaddr_in *sin;
	struct sockaddr_in6 *sin6;
	struct ip *iph;
	struct ip6_hdr *ip6h;
	struct udphdr *udph;
	linux_sll_header_t *sllh;
	uint16_t proto;
	// int remaining;
	int err;

	JDEBUG

	*remaining = ((struct pcap_pkthdr *)packet->header)->caplen;

	switch (packet->type) {

	/*
	 * This is format #1, skip 14 bytes ethernet header. Only NTP packets ever
	 * captured in this format are IPv4
	 */
	case DLT_EN10MB:
		iph = (struct ip *)(packet->payload + sizeof(struct ether_header));
		*remaining -= sizeof(struct ether_header);
		ip6h = NULL;
		break;

	/*
	 * This is format #2 and #3. Here we take advantage of a bug in bytes order in
	 * libtrace-3.0-beta3 to identify the formats.
	 * - if sllh->hatype = ARPHRD_ETHER (0x0001), we have format 3.
	 * - if sllh->hatype is 256 (0x0100) it's a libtrace format.
	*/
	case DLT_LINUX_SLL:
		sllh = (linux_sll_header_t*) packet->payload;

		/* Format #2 */
		if (ntohs(sllh->hatype) != 0x0001) {
			iph = (struct ip *)(packet->payload + sizeof(struct ether_header) +
					sizeof(linux_sll_header_t));
			*remaining -= sizeof(struct ether_header);
			ip6h = NULL;
			break;
		}

		/* This is format 3 */
		proto = ntohs(sllh->protocol);
		switch (proto) {

		/* IPv4 */
		case (ETHERTYPE_IP):
			ip6h = NULL;
			iph = (struct ip *)(packet->payload + sizeof(linux_sll_header_t));
			*remaining -= sizeof(linux_sll_header_t);

			err = check_ipv4(iph, *remaining);
			if (err)
				return (1);

			ss_src->ss_family = AF_INET;
			ss_dst->ss_family = AF_INET;
			sin = (struct sockaddr_in *)ss_src;
			sin->sin_addr = iph->ip_src;
			sin = (struct sockaddr_in *)ss_dst;
			sin->sin_addr = iph->ip_dst;
			*ttl = iph->ip_ttl;

			udph = (struct udphdr *)((char *)iph + (iph->ip_hl * 4));
			*remaining -= sizeof(struct ip);
			break;

		/* IPv6 */
		case (ETHERTYPE_IPV6):
			iph = NULL;
			ip6h = (struct ip6_hdr *)(packet->payload + sizeof(linux_sll_header_t));
			*remaining -= sizeof(linux_sll_header_t);

			err = check_ipv6(ip6h, *remaining);
			if (err)
				return (1);

			ss_src->ss_family = AF_INET6;
			ss_dst->ss_family = AF_INET6;
			sin6 = (struct sockaddr_in6 *)ss_src;
			sin6->sin6_addr = ip6h->ip6_src;
			sin6 = (struct sockaddr_in6 *)ss_dst;
			sin6->sin6_addr = ip6h->ip6_dst;
			*ttl = ip6h->ip6_hops;

			udph = (struct udphdr *)((char *)ip6h + sizeof(struct ip6_hdr));
			*remaining -= sizeof(struct ip6_hdr);
			break;

		/* IEEE 1588 over Ethernet */
		case (0x88F7):
			verbose(LOG_ERR, "1588 over Ethernet not implemented");
			return (1);

		default:
			verbose(LOG_ERR, "Unsupported protocol in SLL header %u", proto);
			return(1);
		}
		break;

	default:
		verbose(LOG_ERR, "MAC layer type not supported yet.");
		return (1);
		break;
	}

	if (*remaining < sizeof(struct udphdr)) {
		verbose(LOG_WARNING, "Broken UDP datagram");
		return (1);
	}

	*ntp = (struct ntp_pkt *)((char *)udph + sizeof(struct udphdr));
	*remaining -= sizeof(struct udphdr);

	/*
	 * Make sure the NTP packet is not truncated. A normal NTP packet is at
	 * least 48 bytes long, but a control or private request is as small as 12
	 * bytes.
	 */
	if (*remaining < 12) {
		verbose(LOG_WARNING, "NTP packet truncated, payload is %d bytes "
			"instead of at least 12 bytes", *remaining);
		return (1);
	}

	return (0);
}


/*
 * Retrieve the vcount value stored in the pcap header timestamp field.
 * This function is here for backward compatibility and may disappear one day,
 * especially because the naming convention is confusing. The ethernet frame is
 * used only for distinguishing the first raw file format.
 */
int
get_vcount_from_etherframe(radpcap_packet_t *packet, vcounter_t *vcount)
{
	JDEBUG
	//verbose(LOG_NOTICE, "  ** Inside get_vcount_from_etherframe **");
	
	if (packet->size < sizeof(struct pcap_pkthdr)) {
		verbose(LOG_ERR, "No PCAP header found.");
		return (-1);
	}

	// TODO : Endianness !!!!
	/* This is the oldest raw file format where the vcount was stored into the
	 * timestamp field of the pcap header.
	 * tv_sec holds the left hand of the counter, then put right hand of the
	 * counter into empty RHS of vcount
	 */
	*vcount  = (u_int64_t) (((struct pcap_pkthdr*)packet->header)->ts.tv_sec) << 32;
	*vcount += (u_int32_t) ((struct pcap_pkthdr*)packet->header)->ts.tv_usec;

	return (0);
}

/*
 * Retrieve the vcount value from the address field of the LINUX SLL
 * encapsulation header
 */
int
get_vcount_from_sll(radpcap_packet_t *packet, vcounter_t *vcount)
{
	vcounter_t aligned_vcount;

	JDEBUG
	//verbose(LOG_NOTICE, "  ** Inside get_vcount_from_sll **");

	if (packet->size < sizeof(struct pcap_pkthdr) + sizeof(linux_sll_header_t)) {
		verbose(LOG_ERR, "No PCAP or SLL header found.");
		return (-1);
	}
	
	linux_sll_header_t *hdr = packet->payload;
	if (!hdr) {
		verbose(LOG_ERR, "No SLL header found.");
		return (-1);
	}
	// TODO What does this comment mean?
	/* memcopy to ensure word alignedness and avoid potential sigbus's */
	memcpy(&aligned_vcount, hdr->addr, sizeof(vcounter_t));
	*vcount = ntohll(aligned_vcount);

	return 0;
}



/*
 * Generic function to retrieve the vcount. Depending on the link layer type it
 * calls more specific one. This ensures backward compatibility with older format
 */
int
get_vcount(radpcap_packet_t *packet, vcounter_t *vcount) {

	int ret;

	JDEBUG

	ret = -1;
	switch ( packet->type ) {
	case DLT_EN10MB:
		ret = get_vcount_from_etherframe(packet, vcount);
		break;
	case DLT_LINUX_SLL:
		ret = get_vcount_from_sll(packet, vcount);
		break;
	default:
		verbose(LOG_ERR, "Unsupported MAC layer.");
		break;
	}
	return ret;
}


/* Routines to create and destroy a stamp queue. The queue is anchored
 * to a pointer within the passed argument, so storage for the
 * queue can be allocated and freed here.
 */
void
init_stamp_queue(struct bidir_algodata *algodata)
{
	algodata->q = calloc(1, sizeof(struct stamp_queue));
	algodata->q->start = NULL;
	algodata->q->end = NULL;
	algodata->q->size = 0;
}

void
destroy_stamp_queue(struct bidir_algodata *algodata)
{
	struct stq_elt *elt;

	elt = algodata->q->end;
	while (algodata->q->size) {
		if (elt->prev == NULL)
			break;
		elt = elt->prev;
		free(elt);
		algodata->q->size--;
	}
	free(algodata->q->end);
	free(algodata->q);
	algodata->q = NULL;
}


/*
 * Insert a client or server halfstamp into the stamp queue, perform duplicate
 * halfstamp detection and client request<-->server reply matching, and trim 
 * excessive queue if needed. 
 * The queue allows many client requests to be buffered while waiting for their
 * replies, and can cope with both reordering, and loss, of both client and
 * server packets.
 *
 * If a matching halfstamp is found in the queue then the existing queue entry
 * will be completed in situ, else a new halfstamp will be inserted at head.
 * Duplicate halfstamps are not a problem, they are simply dropped with warning.
 *
 * The stamp->id field as an (assumed) unique key. Since this is in fact a 
 * timestamp field, inserted c-halfstamps will very likely be in id-order as 
 * well as in true temporal order, but this is NOT assumed or used. A small 
 * exception is in the queue trimming, which drops the tail element.
 * In the very unlikely event that the tail element is not in fact the oldest
 * (most stale), this will not create any problems beyond the loss of a stamp.
 * Other kinds of halfstamp cleaning (based on temporal ordering, not id) are
 * dealt with in get_fullstamp_from_queue_andclean.
 *
 * The prev direction is toward the queue head/start.
 * Return codes: err = 0 : halfstamp insertion resulted in fullstamp
 *               err = 1 : insertion but no fullstamp, or halfstamp dropped
 */
int
insertandmatch_halfstamp(struct stamp_queue *q, struct stamp_t *new, int mode)
{
	struct stq_elt *qel;
	struct stamp_t *stamp;
	int foundhalfstamptofill;

	if ((mode != MODE_CLIENT) && (mode != MODE_SERVER)) {
		verbose(LOG_ERR, "Unsupported stamp matching mode: %d", mode);
		return (-1);
	}

	/* Scan queue for matching id, determine if duplicate, match, or new */
	foundhalfstamptofill = 0;
	qel = q->start;
	while (qel != NULL) {
		stamp = &qel->stamp;
		if (stamp->id == new->id) {
			switch (mode) {
				case MODE_CLIENT:
					if (BST(stamp)->Ta != 0) {
						verbose(LOG_WARNING, "Found duplicate NTP client request.");
						return (1);
					}
					break;

				case MODE_SERVER:
					if (BST(stamp)->Tf != 0) {
						verbose(LOG_WARNING, "Found duplicate NTP server request.");
						return (1);
					}
			}
			if (stamp->auth_key_id != new->auth_key_id) {
				verbose(LOG_WARNING, "Found NTP request with non matching auth keys %d - %d.", stamp->auth_key_id, new->auth_key_id);
				return (1);
			}

			foundhalfstamptofill = 1;		// qel will point to stamp to fill

			break;
		}
		qel = qel->next;
	}

	/* If this id is new, then create and insert blank queue element. */
	if (!foundhalfstamptofill)
	{
		/* If queue too long, trim off last element */
		if (q->size == MAX_STQ_SIZE) {
			verbose(LOG_WARNING, "Stamp matching queue has hit max size.");
			q->end = q->end->prev;
			free(q->end->next);
			q->end->next = NULL;
			q->size--;
		}

      /* Create blank element, *qel, and insert at head */
		qel = calloc(1, sizeof(struct stq_elt));
		qel->prev = NULL;
		qel->next = q->start;		// will be NULL as reqd if queue empty
		if (q->start == NULL)		// queue was empty
			q->end = qel;
		else
			q->start->prev = qel;
		q->start = qel;
		q->size++;
		switch (mode) {
			case MODE_CLIENT:
			case MODE_SERVER:
			qel->stamp.type = STAMP_NTP;
		}
	}

	/* Selectively copy content of new halfstamp into stamp to fill (*qel). */
	stamp = &qel->stamp;
<<<<<<< HEAD
	stamp->type = STAMP_NTP;
	if (mode == MODE_CLIENT) {
		stamp->id = new->id;
		stamp->auth_key_id = new->auth_key_id;

		BST(stamp)->Ta = BST(new)->Ta;
		strncpy(stamp->server_ipaddr, new->server_ipaddr, 16);
	} else {
		stamp->id = new->id;
		stamp->ttl = new->ttl;
		stamp->refid = new->refid;
		stamp->stratum = new->stratum;
		stamp->LI = new->LI;
		stamp->rootdelay = new->rootdelay;
		stamp->rootdispersion = new->rootdispersion;
		BST(stamp)->Tb = BST(new)->Tb;
		BST(stamp)->Te = BST(new)->Te;
		BST(stamp)->Tf = BST(new)->Tf;
=======
	switch (mode) {
		case MODE_CLIENT:
			stamp->id = new->id;
			BST(stamp)->Ta = BST(new)->Ta;
			strncpy(stamp->server_ipaddr, new->server_ipaddr, 16);
			break;
		case MODE_SERVER:
			stamp->id = new->id;
			stamp->ttl = new->ttl;
			stamp->refid = new->refid;
			stamp->stratum = new->stratum;
			stamp->LI = new->LI;
			stamp->rootdelay = new->rootdelay;
			stamp->rootdispersion = new->rootdispersion;
			BST(stamp)->Tb = BST(new)->Tb;
			BST(stamp)->Te = BST(new)->Te;
			BST(stamp)->Tf = BST(new)->Tf;
>>>>>>> a0dc4e0c
	}

	/* Print out queue from head to tail (oldest in queue at top of printout). */
	if (VERB_LEVEL>1) {
		qel = q->start;

		while (qel != NULL) {
			stamp = &qel->stamp;
			verbose(VERB_DEBUG, "  stamp queue dump: %llu %.6Lf %.6Lf %llu %llu %s",
				(long long unsigned) BST(stamp)->Ta, BST(stamp)->Tb, BST(stamp)->Te,
				(long long unsigned) BST(stamp)->Tf, (long long unsigned) stamp->id,
				stamp->server_ipaddr);
			qel = qel->next;
		}
	}

	if (foundhalfstamptofill)
		return (0);
	else
		return (1);
}


/* Returns {0,1} if {identical,different} */
int
compare_sockaddr_storage(struct sockaddr_storage *first,
		struct sockaddr_storage *second)
{
	if (first->ss_family != second->ss_family)
		return (1);

	if (first->ss_family == AF_INET) {
		if (memcmp(&(((struct sockaddr_in *) first)->sin_addr),
				&(((struct sockaddr_in *) second)->sin_addr),
				sizeof(struct in_addr)) == 0)
			return (0);
	}
	// address family is AF_INET6
	else {
		if (memcmp(&(((struct sockaddr_in6 *) first)->sin6_addr),
				&(((struct sockaddr_in6 *) second)->sin6_addr),
				sizeof(struct in6_addr)) == 0)
			return (0);
	}

	return (1);
}

int
is_loopback_sockaddr_storage(struct sockaddr_storage *ss)
{
	struct in_addr *addr;
	struct in6_addr *addr6;

	if (ss->ss_family == AF_INET) {
		addr = &((struct sockaddr_in *)ss)->sin_addr;
		if (addr->s_addr == htonl(INADDR_LOOPBACK))
			return (1);
	} else {
		addr6 = &((struct sockaddr_in6 *)ss)->sin6_addr;
		if (IN6_IS_ADDR_LOOPBACK(addr6))
			return (1);
	}

	return (0);
// Not sure where to put this at the moment or a cleaner way
#define NOXENSUPPORT 0x01

}

/*
 * Check the client's request.
 * The radclock may serve NTP clients over the network. The BPF filter may not
 * be tight enough either. Make sure that requests from clients are discarded.
 */
int
bad_packet_client(struct ntp_pkt *ntp, struct sockaddr_storage *ss_if,
		struct sockaddr_storage *ss_dst, struct timeref_stats *stats)
{
	int err;

	err = compare_sockaddr_storage(ss_if, ss_dst);
	if (err == 0) {
		if (!is_loopback_sockaddr_storage(ss_dst)) { 
			verbose(LOG_WARNING, "Destination address in client packet. "
					"Check the capture filter.");
			return (1);
		}
	}
	return (0);
}

/*
 * Check the server's reply.
 * Make sure that this is not one of our reply to our NTP clients.
 * Make sure the leap second indicator is ok.
 * Make sure the server's stratum is not insane.
 */
int
bad_packet_server(struct ntp_pkt *ntp, struct sockaddr_storage *ss_if,
		struct sockaddr_storage *ss_src, struct timeref_stats *stats)
{
	int err;

	err = compare_sockaddr_storage(ss_if, ss_src);
	if (err == 0) {
		if (!is_loopback_sockaddr_storage(ss_src)) { 
			verbose(LOG_WARNING, "Source address in server packet. "
					"Check the capture filter.");
			return (1);
		}
	}

	/* Check if the server is a RADserver */
//	static int c = 0;
//	u_char NTPv;
//	if ( c<1 && (NTPv = PKT_VERSION(ntp->li_vn_mode)) != NTP_VERSION) {
//		verbose(LOG_WARNING, "NTP version of %d non-standard", NTPv);
//		c++;
//	}

	/* If the server is unsynchronised we skip this packet */
	if (PKT_LEAP(ntp->li_vn_mode) == LEAP_NOTINSYNC) {
		verbose(LOG_WARNING, "NTP server has LEAP_NOTINSYNC, packet ignored.");
		stats->badqual_count++;
		return (1);
	}

	/* Check if the server clock is synchroninsed or not */
	if (ntp->stratum == STRATUM_UNSPEC) {
		verbose(LOG_WARNING, "Stratum unspecified, server packet ignored.");
		return (1);
	}

	return (0);
}

/*
 * Check the server's reply authentication signature.
 * If this host is a CN and the server reply is from OCN a SHA signature is required.
 * If the signature is not present or incorrect discard the packet
 */
int
check_auth(struct radclock_handle *handle, struct ntp_pkt *ntp, struct sockaddr_storage *ss_if,
		struct sockaddr_storage *ss_src, int ntp_packet_size)
{
	char ** key_data = handle->ntp_keys;
	int auth_pass = 0;
	if (ntp_packet_size == 48)
		auth_pass = 1;
	else if (ntp_packet_size > 48 && key_data) // If the client has requested authentication and we have some key data
	{
		unsigned int key_id = 0;
		/* Authentication data structures*/
		unsigned char pck_dgst[20];
		Sha sha;	

		key_id = ntohl( ntp->exten[0] );

		if (key_id > 0 && key_id < MAX_NTP_KEYS && key_data[key_id])
		{

			wc_InitSha(&sha);
			wc_ShaUpdate(&sha, key_data[key_id], 20);
			wc_ShaUpdate(&sha, ntp, 48);
			wc_ShaFinal(&sha, pck_dgst);
			// printf("size:%d %s %d key\n", n, key_data[key_id], key_id);

			if  (memcmp(pck_dgst, ntp->mac, 20) == 0)
			{
				// verbose(LOG_WARNING, "PCAP - authentication SUCCESS");
				auth_pass = 1;
			}
			else
				verbose(LOG_WARNING, "PCAP - authentication FAILURE");
		}
		else
			verbose(LOG_WARNING, "PCAP - authentication request invalid key_id %d", key_id);

	}
	else if ( !key_data )
		verbose(LOG_ERR, "PCAP - authentication request when this server has no keys");
	return 1 - auth_pass;
}



/*
 * Create a stamp structure, fill it with client side information and pass it
 * for insertion in the stamp queue.  The server address used by the client
 * to send the request is essentially a serverID: record it here.
 */
int
push_client_halfstamp(struct stamp_queue *q, struct ntp_pkt *ntp,
	vcounter_t *vcount, struct sockaddr_storage *ss_dst, int ntp_packet_size)
{
	struct stamp_t stamp;

	JDEBUG

	stamp.id = ((uint64_t) ntohl(ntp->xmt.l_int)) << 32;
	stamp.id |= (uint64_t) ntohl(ntp->xmt.l_fra);
	if (ntp_packet_size == 48)
		stamp.auth_key_id = -1;
	else
		stamp.auth_key_id = ntohl(ntp->exten[0]); // Get the NTP auth key id

	stamp.type = STAMP_NTP;
	
	if (ss_dst->ss_family == AF_INET)
		inet_ntop(ss_dst->ss_family,
			&((struct sockaddr_in *)ss_dst)->sin_addr, stamp.server_ipaddr,
			INET6_ADDRSTRLEN);
	else
		inet_ntop(ss_dst->ss_family,
			&((struct sockaddr_in6 *)ss_dst)->sin6_addr, stamp.server_ipaddr,
			INET6_ADDRSTRLEN);
			
	BST(&stamp)->Ta = *vcount;

	verbose(VERB_DEBUG, "Stamp queue: inserting client stamp->id: %llu",
			(long long unsigned)stamp.id);

	return (insertandmatch_halfstamp(q, &stamp, MODE_CLIENT));
}


/*
 * Create a stamp structure, fill it with server side information and pass it
 * for insertion in the stamp queue.
 */
int
push_server_halfstamp(struct stamp_queue *q, struct ntp_pkt *ntp,
		vcounter_t *vcount, int *ttl, int ntp_packet_size)
{
	struct stamp_t stamp;

	JDEBUG

	stamp.type = STAMP_NTP;
	stamp.id = ((uint64_t) ntohl(ntp->org.l_int)) << 32;
	stamp.id |= (uint64_t) ntohl(ntp->org.l_fra);
	if (ntp_packet_size == 48)
		stamp.auth_key_id = -1;
	else
		stamp.auth_key_id = ntohl(ntp->exten[0]); // Get the NTP auth key id

	stamp.ttl = *ttl;
	stamp.refid = ntohl(ntp->refid);
	stamp.stratum = ntp->stratum;
	stamp.LI = PKT_LEAP(ntp->li_vn_mode);
	stamp.rootdelay      = ntohl(ntp->rootdelay) / 65536.;
	stamp.rootdispersion = ntohl(ntp->rootdispersion) / 65536.;
	BST(&stamp)->Tb = NTPtime_to_UTCld(ntp->rec);
	BST(&stamp)->Te = NTPtime_to_UTCld(ntp->xmt);
	BST(&stamp)->Tf = *vcount;

	verbose(VERB_DEBUG, "Stamp queue: inserting server stamp->id: %llu",
			(long long unsigned)stamp.id);

	return (insertandmatch_halfstamp(q, &stamp, MODE_SERVER));
}


/*
 * Check that packet captured is a sane input, independent from its direction
 * (client request or server reply). Pass it to subroutines for additional
 * checks and insertion/matching in the stamp queue.
 */
int
update_stamp_queue(struct radclock_handle *handle, struct stamp_queue *q, radpcap_packet_t *packet,
		struct timeref_stats *stats)
{
	struct ntp_pkt *ntp;
	struct sockaddr_storage ss_src, ss_dst, *ss;
	vcounter_t vcount;
	int ttl;
	int err;
	char ipaddr[INET6_ADDRSTRLEN];
	int ntp_packet_size;

	JDEBUG

	/* Retrieve vcount from link layer header, if this fails, things are bad */
	if (get_vcount(packet, &vcount)) {
		verbose(LOG_ERR, "Error getting raw vcounter from link layer.\n");
		return (-1);
	}

	err = get_valid_ntp_payload(packet, &ntp, &ss_src, &ss_dst, &ttl, &ntp_packet_size);
	if (err) {
		verbose(LOG_WARNING, "Not an NTP packet.");
		return (1);
	}

	ss = &packet->ss_if;		// host's interface address
	err = 0;
	switch (PKT_MODE(ntp->li_vn_mode)) {
	case MODE_BROADCAST:
		ss = &ss_src;
		if (ss->ss_family == AF_INET)
			inet_ntop(ss->ss_family,
				&((struct sockaddr_in *)&ss)->sin_addr, ipaddr, INET6_ADDRSTRLEN);
		else
			inet_ntop(ss->ss_family,
				&((struct sockaddr_in6 *)ss)->sin6_addr, ipaddr, INET6_ADDRSTRLEN);
		verbose(VERB_DEBUG, "Received NTP broadcast packet from %s (Silent discard)",
				ipaddr);
		break;

	case MODE_CLIENT:		// here ss_dst is the server address TRIGGER sent to
		err = bad_packet_client(ntp, ss, &ss_dst, stats);
		if (err)
			break;
		err = push_client_halfstamp(q, ntp, &vcount, &ss_dst, ntp_packet_size);
		break;

	case MODE_SERVER:		// here ss_src is the address the server responded with
		err = bad_packet_server(ntp, ss, &ss_src, stats);
		if (err)
			break;
		err = check_auth(handle, ntp, ss, &ss_src, ntp_packet_size);
		if (err)
			break;			
		err = push_server_halfstamp(q, ntp, &vcount, &ttl, ntp_packet_size);
		break;

	default:
		verbose(VERB_DEBUG, "Missed pkt due to invalid mode: mode = %d",
			PKT_MODE(ntp->li_vn_mode));
		err = 1;
		break;
	}

	return (err);
}


/*
 * Remove the oldest full stamp from the queue, and clean dangerous halfstamps
 * (should be exactly one fullstamp, but code allows for 0 or more than 1).
 *
 * Principle is that fullstamps should never be removed out of order.  Here 
 * stamp order is defined by the outgoing raw stamp Ta. This implies that client
 * halfstamps older than the fullstamp should be cleaned out, since should they
 * ever be filled, they would be out of order when removed. This also prevents
 * c-halfstamps which are never matched (missing server replies) from bloating
 * the queue permanently.
 * An alternative ordering based on Tf is possible, but has more disadvantages.
 * Note:  older = in queue longer = smaller value.
 * 
 * Server halfstamps shouldn't normally occur but sometimes do, for example if
 * a c-halfstamp is cleaned, and its matching response arrives later. This can
 * arise when a retry response returns before the (in fact not lost) original
 * response. They are cleaned safely in reasonable time by comparison on Tf
 * against the fullstamp, since Ta is not available for them.
 *
 * This routine makes NO assumptions on element ordering within the queue, and
 * in particular uses the stamp.id field (see insertandmatch_halfstamp)
 * only to match two halfstamps into a fullstamp, not to establish stamp order).
 *
 * To support stamps from multiple servers coexisting in the queue, c-halfstamp
 * cleanout is only performed when the serverID matches that of the full stamp.
 * This check is dropped for s-halfstamps, as they shouldn't be there anyway.
 *
 * The prev direction is toward the queue head/start.
 * Error codes:  err = 0 : success, fullstamp found and returned
 *               err = 1 : failure, couldn't find fullstamp, nothing returned
 */
int
get_fullstamp_from_queue_andclean(struct stamp_queue *q, struct stamp_t *stamp)
{
	struct stq_elt *qel, *qelcopy;
	struct stamp_t *st, *full_st;
	vcounter_t	full_time=0;			// used to record stamp order
	vcounter_t	Tc;
	int startsize;
	int c_halfstamp, s_halfstamp, fullstamp;
	int c_older, s_older;				// records if halfstamps older than full one

	JDEBUG

	if (q->size == 0) {
		verbose(LOG_WARNING, "Stamp matching queue empty, no stamp returned");
		return (1);
	} else
	  	startsize = q->size;

// TODO:  add a fast path here for simple common case of startsize =1 ?
//   quick check if full as expected, if not error, else copy out and
//   free and reset queue, return(0)

   /* Scan queue from tail to head to find and pass back oldest full stamp */
	qel = q->end;
	while (qel != NULL) {
		st = &qel->stamp;
		Tc = BST(st)->Ta;			// client side timestamp
		fullstamp = (Tc != 0) && (BST(st)->Tf != 0);
		if (fullstamp) {
			if (full_time == 0 || Tc < full_time) {		// oldest so far
				full_st = st;
				full_time = Tc;
		   }
		}
		qel = qel->prev;
	}

	if (full_time > 0)
		memcpy(stamp, full_st, sizeof(struct stamp_t));
	else {
		verbose(LOG_WARNING, "Did not find any full stamp in stamp queue");
		return (1);
	}


   /* Scan queue, removing chosen fullstamp, and dangerous halfstamps */
	qel = q->end;
	while (qel != NULL) {
		st = &qel->stamp;
		c_halfstamp = (BST(st)->Ta != 0) && (BST(st)->Tf == 0);
		s_halfstamp = (BST(st)->Ta == 0) && (BST(st)->Tf != 0);
		if (s_halfstamp)
			verbose(LOG_WARNING, "Found server halfstamp in stamp queue");
		c_older = c_halfstamp && BST(st)->Ta < full_time;
		s_older = s_halfstamp && BST(st)->Tf < BST(full_st)->Tf;

		if (st == full_st || s_older ||
			 (c_older && strcmp(st->server_ipaddr,full_st->server_ipaddr) == 0) )
	   {	/* Remove *qel from queue, reset qel to continue loop */
			if (qel==q->end) {
				if (qel==q->start) {			// only 1 stamp in queue
					free(qel);
					qel = NULL;					// reached head, will exit while
					q->start = NULL;
					q->end = NULL;
			   } else {
					qel = qel->prev;			// next target (is the new end)
					free(qel->next);
					qel->next = NULL;
					q->end = qel;
				}
			} else {
				if (qel==q->start) {			// reached head, will exit while
					q->start = qel->next;
					qel->next->prev = NULL;
					free(qel);
					qel = NULL;
			   } else {							// generic case, neither start nor end
					qel->next->prev = qel->prev;
					qel->prev->next = qel->next;
		   		qelcopy = qel;
					qel = qel->prev;			// next target
					free(qelcopy);
				}
			}
			q->size--;
		} else
			qel = qel->prev;
	}
	
	verbose(VERB_DEBUG, "Stamp queue had %d stamps, freed %d, %d left",
		startsize, startsize - q->size, q->size);

	return (0);
}

 
 

/*
 * Retrieve network packet from live or dead pcap device. This routine tries to
 * handle out of order arrival of packets (for both dead and
 * live input) by adding an extra stamp queue to serialise stamps. There are a
 * few tricks to handle delayed packets when running live. Delayed packets
 * translate into an empty raw data buffer and the routine makes several
 * attempts to get delayed packets. Delays can be caused by a large RTT in 
 * piggy-backing mode (asynchronous wake), or busy system where pcap path is 
 * longer than NTP client UDP socket path.
 */
int
get_network_stamp(struct radclock_handle *handle, void *userdata,
	int (*get_packet)(struct radclock_handle *, void *, radpcap_packet_t **),
	struct stamp_t *stamp, struct timeref_stats *stats)
{
	struct stamp_queue *q;
	radpcap_packet_t *packet;
	int attempt, maxattempts;
	int err;
	useconds_t attempt_wait;

	JDEBUG

	err = 0;
	attempt_wait = 1000;					/* [mus]  500 suitable for LAN RTT */
	maxattempts = 20;						// should be even,  VM needs 20
	q = ((struct bidir_algodata*)handle->algodata)->q;
	packet = create_radpcap_packet();

	/*
	 * Used to have both live and dead PCAP inputs dealt the same way. But extra
	 * processing to give a chance to out-of-order packets make it too hard to
	 * keep the same path. Cases are decoupled below, the dead input does not
	 * need to sleep when reading PCAP file.
	 */
	switch(handle->run_mode) {

	/* Read packet from pcap tracefile. */
	case RADCLOCK_SYNC_DEAD:
		err = get_packet(handle, userdata, &packet); // 1 = no rbd data or error
		if (err) {
			destroy_radpcap_packet(packet);
			return (-1);
		}
		/* Counts pkts, regardless of content (initialised to 0 in main) */
		stats->ref_count++;

		/*
		 * Convert packet to stamp and push it to the stamp queue, errors are:
		 * -1: Low level / input problem worth stopping, break with error code.
		 *  0: halfstamp match made, fullstamp available, take it and process
		 *     [ do not want to fill stamp queue with the entire trace file ! ]
		 *  1: halfstamp didn't result in match
	 	*/
		err = update_stamp_queue(handle, q, packet, stats);
		switch (err) {
		case -1:
			verbose(LOG_ERR, "Stamp queue error");
			break;
		case  0:
			verbose(VERB_DEBUG, "Inserted packet and found match");
			break;
		case  1:
			verbose(VERB_DEBUG, "Inserted packet but no match");
			break;
		}
		break;


	/* Read packet from raw data queue. Have probably been woken by trigger 
	 * thread, hoping to see both a client and server reply. In any event, will
	 * make several attempts to get enough packets, and hence halfstamps, to find
	 * a fullstamp to return.
	 */
	case RADCLOCK_SYNC_LIVE:
	
		for (attempt=maxattempts; attempt>0; attempt--) {
			//verbose(VERB_DEBUG, " get_network_stamp: attempt = %d", maxattempts-attempt+1);
			err = get_packet(handle, userdata, &packet); // 1= no rbd data or error
			if (err) {
				if (attempt == 1)
					verbose(VERB_DEBUG, " get_network_stamp: giving up full stamp "
						"search after %d attempts of %.3f [ms], no more data",
						maxattempts, attempt_wait/1000.0);
				else
					usleep(attempt_wait);

			} else {		// found a packet, process it
				stats->ref_count++;
				/* Convert packet to stamp and push it to the stamp queue */
				err = update_stamp_queue(handle, q, packet, stats);

				/* Error codes as for dead case */
				if (err == -1)
					break;
				if (err == 0) {	// fullstamp available
					verbose(VERB_DEBUG, " get_network_stamp: stamp search success "
					"after %d attempts out of %d", maxattempts-attempt+1, maxattempts);
					break;
				}
				/* Have just seen a halfstamp. It is probably a client-halfstamp, so
				 * wait a little longer for its matching reply
				 */
				if (attempt>1 && err == 1 && attempt % 2)
					usleep(attempt_wait);
				
				if (attempt == 1)
					verbose(VERB_DEBUG, " get_network_stamp: giving up full stamp "
						"search after %d attempts of %.3f [ms]",
						maxattempts, attempt_wait/1000.0);
			}
		}
		break;

	case RADCLOCK_SYNC_NOTSET:
	default:
		verbose(LOG_ERR, "Run mode not set!");
		err = -1;
		break;
	}
	
	/* Make sure we don't leak memory */
	destroy_radpcap_packet(packet);

	/* Error, something wrong worth killing everything */
	if (err == -1)
		return (-1);

	/* Either no raw data found, or no fullstamp in queue, nothing to do */
	if (err == 1)
		return (1);

	/* At least one full stamp in the queue (err=0), get it. */
	err = get_fullstamp_from_queue_andclean(q, stamp);
	if (err)
		return (1);

	return (0);
}
<|MERGE_RESOLUTION|>--- conflicted
+++ resolved
@@ -543,26 +543,6 @@
 
 	/* Selectively copy content of new halfstamp into stamp to fill (*qel). */
 	stamp = &qel->stamp;
-<<<<<<< HEAD
-	stamp->type = STAMP_NTP;
-	if (mode == MODE_CLIENT) {
-		stamp->id = new->id;
-		stamp->auth_key_id = new->auth_key_id;
-
-		BST(stamp)->Ta = BST(new)->Ta;
-		strncpy(stamp->server_ipaddr, new->server_ipaddr, 16);
-	} else {
-		stamp->id = new->id;
-		stamp->ttl = new->ttl;
-		stamp->refid = new->refid;
-		stamp->stratum = new->stratum;
-		stamp->LI = new->LI;
-		stamp->rootdelay = new->rootdelay;
-		stamp->rootdispersion = new->rootdispersion;
-		BST(stamp)->Tb = BST(new)->Tb;
-		BST(stamp)->Te = BST(new)->Te;
-		BST(stamp)->Tf = BST(new)->Tf;
-=======
 	switch (mode) {
 		case MODE_CLIENT:
 			stamp->id = new->id;
@@ -580,7 +560,6 @@
 			BST(stamp)->Tb = BST(new)->Tb;
 			BST(stamp)->Te = BST(new)->Te;
 			BST(stamp)->Tf = BST(new)->Tf;
->>>>>>> a0dc4e0c
 	}
 
 	/* Print out queue from head to tail (oldest in queue at top of printout). */
