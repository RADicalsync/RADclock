--- conflicted
+++ resolved
@@ -467,15 +467,12 @@
  *
  * Stamps from different servers are treated in the same way.
  *
-<<<<<<< HEAD
  * The code handled two kinds of stamp matching:
  *  RAD stamps:   with the client and server halfstamps as above
  *  RADperf stamps: with a full RADstamp being the `client' halfstamp, matched
  *                  to a DAG `server' halfstamp
  * Slightly different rules on halfstamp testing apply.
  *
-=======
->>>>>>> caebc374
  * The prev direction is toward the queue head/start.
  * Return codes: err = 0 : halfstamp insertion resulted in fullstamp
  *               err = 1 : insertion but no fullstamp, or halfstamp dropped
@@ -498,26 +495,18 @@
 	qel = q->start;
 	while (qel != NULL) {
 		stamp = &qel->stamp;
-<<<<<<< HEAD
 		if (stamp->id == new->id) {		// this id in the queue already
 
 			verbose(VERB_DEBUG, "Found a matching id in the queue with mode = %d.", mode);
-=======
-
-		if (stamp->id == new->id) {		// this id in the queue already
->>>>>>> caebc374
 			switch (mode) {
 				case MODE_CLIENT:
 					if (BST(stamp)->Ta != 0) {
 						verbose(LOG_WARNING, "Dropping duplicate NTP client request.");
-<<<<<<< HEAD
 						return (1);
 					}
 					if (stamp->auth_key_id != new->auth_key_id) {
 						verbose(LOG_WARNING, "Dropping NTP request with mismatched auth keys %d - %d.",
 									stamp->auth_key_id, new->auth_key_id);
-=======
->>>>>>> caebc374
 						return (1);
 					}
 					break;
@@ -525,7 +514,6 @@
 				case MODE_SERVER:
 					if (BST(stamp)->Tf != 0) {
 						verbose(LOG_WARNING, "Dropping duplicate NTP server response.");
-<<<<<<< HEAD
 						return (1);
 					}
 					if (stamp->auth_key_id != new->auth_key_id) {
@@ -559,11 +547,6 @@
 					}
 					break;
 
-=======
-						return (1);
-					}
-					break;
->>>>>>> caebc374
 			}
 
 			foundhalfstamptofill = 1;		// qel will point to stamp to fill
@@ -618,10 +601,7 @@
 	switch (mode) {
 		case MODE_CLIENT:
 			strncpy(stamp->server_ipaddr, new->server_ipaddr, 16);
-<<<<<<< HEAD
 			stamp->auth_key_id = new->auth_key_id;
-=======
->>>>>>> caebc374
 			BST(stamp)->Ta = BST(new)->Ta;
 			break;
 		case MODE_SERVER:
@@ -657,24 +637,16 @@
 	if (VERB_LEVEL>1) {
 		qel = q->start;
 
-<<<<<<< HEAD
 		verbose(VERB_DEBUG, "  >> insertandmatch exiting: queue size is %d ", q->size);
 
 		while (qel != NULL) {
 			stamp = &qel->stamp;
 			if (stamp->type == STAMP_NTP) {
 				verbose(VERB_DEBUG, "  RAD stamp queue dump: [%llu]   %llu %llu %.6Lf %.6Lf %s",
-=======
-		while (qel != NULL) {
-			stamp = &qel->stamp;
-			if (stamp->type == STAMP_NTP) {
-				verbose(VERB_DEBUG, "  stamp queue dump: [%llu]   %llu %llu %.6Lf %.6Lf %s",
->>>>>>> caebc374
 				(long long unsigned) stamp->id,
 				(long long unsigned) BST(stamp)->Ta, (long long unsigned) BST(stamp)->Tf,
 				BST(stamp)->Tb, BST(stamp)->Te,
 				stamp->server_ipaddr);
-<<<<<<< HEAD
 			} else	// STAMP_NTP_PERF
 				verbose(VERB_DEBUG, "  perf stamp queue dump: [%llu]   %llu %llu %.6Lf %.6Lf %.6Lf %.6Lf %s",
 				(long long unsigned) stamp->id,
@@ -682,9 +654,6 @@
 				PST(stamp)->Tb, PST(stamp)->Te,
 				stamp->st.bstamp_p.Tout, stamp->st.bstamp_p.Tin,
 				stamp->server_ipaddr);
-=======
-			}
->>>>>>> caebc374
 
 			qel = qel->next;
 		}
@@ -1104,7 +1073,6 @@
 		st = &qel->stamp;
 
 		/* Determine the scenario posed by this stamp */
-<<<<<<< HEAD
 		if (stamp->type == STAMP_NTP) {
 			c_halfstamp = (BST(st)->Ta != 0) && (BST(st)->Tf == 0);
 			s_halfstamp = (BST(st)->Ta == 0) && (BST(st)->Tf != 0);
@@ -1134,20 +1102,6 @@
 		}
 
 		if (st == full_st || dangerous )
-=======
-		c_halfstamp = (BST(st)->Ta != 0) && (BST(st)->Tf == 0);
-		s_halfstamp = (BST(st)->Ta == 0) && (BST(st)->Tf != 0);
-		if (s_halfstamp)
-			verbose(LOG_WARNING, "Found server halfstamp in stamp queue");
-		c_older = c_halfstamp && BST(st)->Ta < full_time;
-		s_older = s_halfstamp && BST(st)->Tf < BST(full_st)->Tf;
-		dangerous = s_older ||
-						(c_older && strcmp(st->server_ipaddr,full_st->server_ipaddr) == 0);
-		if (dangerous)
-			verbose(VERB_DEBUG, "Clearing out dangerous halfstamp");
-
-		if (st == full_st || dangerous)
->>>>>>> caebc374
 	   {	/* Remove *qel from queue, reset qel to continue loop */
 			if (qel==q->end) {
 				if (qel==q->start) {			// only 1 stamp in queue
