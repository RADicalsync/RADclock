--- conflicted
+++ resolved
@@ -550,13 +550,6 @@
 					break;
 
 			}
-<<<<<<< HEAD
-=======
-			if (stamp->auth_key_id != new->auth_key_id) {
-				verbose(LOG_WARNING, "Found NTP request with non matching auth keys %d - %d.", stamp->auth_key_id, new->auth_key_id);
-				return (1);
-			}
->>>>>>> d2cdfc40
 
 			foundhalfstamptofill = 1;		// qel will point to stamp to fill
 
@@ -606,12 +599,6 @@
 	stamp = &qel->stamp;
 	switch (mode) {
 		case MODE_CLIENT:
-<<<<<<< HEAD
-=======
-			stamp->id = new->id;
-			stamp->auth_key_id = new->auth_key_id;
-			BST(stamp)->Ta = BST(new)->Ta;
->>>>>>> d2cdfc40
 			strncpy(stamp->server_ipaddr, new->server_ipaddr, 16);
 			stamp->auth_key_id = new->auth_key_id;
 			BST(stamp)->Ta = BST(new)->Ta;
@@ -801,15 +788,9 @@
 {
 	char ** key_data = handle->ntp_keys;
 	int auth_pass = 0;
-<<<<<<< HEAD
-	if (ntp_packet_size == 48)
-		auth_pass = 1;
-	else if (ntp_packet_size > 48 && key_data) // If the client has requested authentication and we have some key data
-=======
 	if (ntp_packet_size == LEN_PKT_NOMAC)
 		auth_pass = 1;
 	else if (ntp_packet_size > LEN_PKT_NOMAC && key_data) // If the client has requested authentication and we have some key data
->>>>>>> d2cdfc40
 	{
 		unsigned int key_id = 0;
 		/* Authentication data structures*/
@@ -823,11 +804,7 @@
 
 			wc_InitSha(&sha);
 			wc_ShaUpdate(&sha, key_data[key_id], 20);
-<<<<<<< HEAD
-			wc_ShaUpdate(&sha, ntp, 48);
-=======
 			wc_ShaUpdate(&sha, ntp, LEN_PKT_NOMAC);
->>>>>>> d2cdfc40
 			wc_ShaFinal(&sha, pck_dgst);
 			// printf("size:%d %s %d key\n", n, key_data[key_id], key_id);
 
@@ -865,11 +842,7 @@
 
 	stamp.id = ((uint64_t) ntohl(ntp->xmt.l_int)) << 32;
 	stamp.id |= (uint64_t) ntohl(ntp->xmt.l_fra);
-<<<<<<< HEAD
-	if (ntp_packet_size == 48)
-=======
 	if (ntp_packet_size == LEN_PKT_NOMAC)
->>>>>>> d2cdfc40
 		stamp.auth_key_id = -1;
 	else
 		stamp.auth_key_id = ntohl(ntp->exten[0]); // Get the NTP auth key id
@@ -909,11 +882,7 @@
 	stamp.type = STAMP_NTP;
 	stamp.id = ((uint64_t) ntohl(ntp->org.l_int)) << 32;
 	stamp.id |= (uint64_t) ntohl(ntp->org.l_fra);
-<<<<<<< HEAD
-	if (ntp_packet_size == 48)
-=======
 	if (ntp_packet_size == LEN_PKT_NOMAC)
->>>>>>> d2cdfc40
 		stamp.auth_key_id = -1;
 	else
 		stamp.auth_key_id = ntohl(ntp->exten[0]); // Get the NTP auth key id
