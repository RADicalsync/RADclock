--- conflicted
+++ resolved
@@ -826,10 +826,7 @@
 
 	/* Signal big error */
 	if (err == -1)
-	{
-		push_telemetry(handle, -1); // Check if telemetry message needs to be sent
 		return (-1);
-	}
 
 	/* Starvation test: have valid stamps stopped arriving to the algo?
 	 * Test is applied to all clocks, even that of the current stamp (if any).
@@ -842,14 +839,6 @@
 	algodata = (struct bidir_algodata*)handle->algodata;
 	if (handle->run_mode == RADCLOCK_SYNC_LIVE) {
 		err_read = radclock_get_vcounter(handle->clock, &now);
-<<<<<<< HEAD
-		// if (err_read < 0)
-		// {
-		// 	push_telemetry(handle, -1); // Check if telemetry message needs to be sent
-
-		// 	return (-1);
-=======
->>>>>>> d2cdfc40
 	
 		for (s=0; s < handle->nservers; s++) {
 			rad_data = &handle->rad_data[s];
@@ -890,14 +879,9 @@
 		verbose(LOG_WARNING, "Unrecognized stamp popped, skipping it");
 		return (1);
 	}
-<<<<<<< HEAD
-	if (handle->conf->is_cn && handle->conf->time_server_ocn_mapping[sID] > -1)
-		if (stamp.auth_key_id != handle->conf->time_server_ocn_mapping[sID] + PRIVATE_CN_NTP_KEYS)
-=======
 
 	if (handle->conf->is_cn && OCN_ID(handle->conf->time_server_ntc_mapping[sID]) > -1)
 		if (stamp.auth_key_id != OCN_ID(handle->conf->time_server_ntc_mapping[sID]) + PRIVATE_CN_NTP_KEYS)
->>>>>>> d2cdfc40
 		{
 			verbose(LOG_ERR, "CN received OCN NTP stamp with incorrect auth_key. Requires developer investigation");
 			return (1);
@@ -1067,8 +1051,6 @@
 						&size_ctl, NULL, 0);
 				if (err == -1) {
 					verbose(LOG_ERR, "Can''t find kern.timecounter.hardware in sysctl");
-					push_telemetry(handle, sID); // Check if telemetry message needs to be sent
-
 					return (-1);
 				}
 				
@@ -1086,11 +1068,6 @@
 					NTP_SERVER(handle)->burst = NTP_BURST;
 					strcpy(handle->clock->hw_counter, hw_counter);
 
-<<<<<<< HEAD
-					push_telemetry(handle, sID); // Check if telemetry message needs to be sent
-
-=======
->>>>>>> d2cdfc40
 				// TODO: algo needs to reset:  many things not done here, need big look
 					return (0);
 				}
@@ -1146,42 +1123,16 @@
 		if (VM_MASTER(handle)) {
 			err = push_data_vm(handle);
 			if (err < 0) {
-				push_telemetry(handle, sID); // Check if telemetry message needs to be sent
 				verbose(LOG_WARNING, "Error attempting to push VM data");
 				return (1);
 			}
 		}
 
-
    }  // RADCLOCK_SYNC_LIVE actions
 
 
-<<<<<<< HEAD
 	/* Send telemetry data through ring buffer and eventually to NTC_CN */
 	push_telemetry(handle, sID); // Check if telemetry message needs to be sent
-=======
-	if (handle->run_mode == RADCLOCK_SYNC_LIVE) 
-	{
-		/* Send telemetry data through ring buffer and eventually to NTC_CN */
-		push_telemetry(handle, sID); // Check if telemetry message needs to be sent
-
-		/* Push NTP stamp to SHM */
-		struct radclock_shm_ts SHM_stamp;
-		SHM_stamp.Ta = stamp.st.bstamp.Ta;
-		SHM_stamp.Tb = stamp.st.bstamp.Tb;
-		SHM_stamp.Te = stamp.st.bstamp.Te;
-		SHM_stamp.Tf = stamp.st.bstamp.Tf;
-		SHM_stamp.id = stamp.id;
-		SHM_stamp.ntc_id = handle->conf->time_server_ntc_mapping[sID];
-		strcpy(SHM_stamp.server_ipaddr, stamp.server_ipaddr);
-		// verbose(LOG_INFO, "Pushing shm packet ip %s", SHM_stamp.server_ipaddr);
-
-		handle->SHM_stamps[handle->SHM_stamp_write_id] = SHM_stamp;
-		// Increment the write position of the queue. Wrap to start in case of full queue
-		handle->SHM_stamp_write_id = (handle->SHM_stamp_write_id + 1) % handle->SHM_stamps_queue_size;
-	}
-
->>>>>>> d2cdfc40
 
 	/* Write ascii output files if open, much less urgent than previous tasks */
 	print_out_files(handle, &stamp, output, sID);
