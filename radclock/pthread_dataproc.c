/*
 * Copyright (C) 2006-2012, Julien Ridoux and Darryl Veitch
 * Copyright (C) 2013-2020, Darryl Veitch <darryl.veitch@uts.edu.au>
 * All rights reserved.
 *
 * Redistribution and use in source and binary forms, with or without
 * modification, are permitted provided that the following conditions are met:
 *
 * 1. Redistributions of source code must retain the above copyright notice,
 *    this list of conditions and the following disclaimer.
 *
 * 2. Redistributions in binary form must reproduce the above copyright notice,
 *    this list of conditions and the following disclaimer in the documentation
 *    and/or other materials provided with the distribution.
 *
 * THIS SOFTWARE IS PROVIDED BY THE COPYRIGHT HOLDERS AND CONTRIBUTORS "AS IS"
 * AND ANY EXPRESS OR IMPLIED WARRANTIES, INCLUDING, BUT NOT LIMITED TO, THE
 * IMPLIED WARRANTIES OF MERCHANTABILITY AND FITNESS FOR A PARTICULAR PURPOSE
 * ARE DISCLAIMED. IN NO EVENT SHALL THE COPYRIGHT HOLDER OR CONTRIBUTORS BE
 * LIABLE FOR ANY DIRECT, INDIRECT, INCIDENTAL, SPECIAL, EXEMPLARY, OR
 * CONSEQUENTIAL DAMAGES (INCLUDING, BUT NOT LIMITED TO, PROCUREMENT OF
 * SUBSTITUTE GOODS OR SERVICES; LOSS OF USE, DATA, OR PROFITS; OR BUSINESS
 * INTERRUPTION) HOWEVER CAUSED AND ON ANY THEORY OF LIABILITY, WHETHER IN
 * CONTRACT, STRICT LIABILITY, OR TORT (INCLUDING NEGLIGENCE OR OTHERWISE)
 * ARISING IN ANY WAY OUT OF THE USE OF THIS SOFTWARE, EVEN IF ADVISED OF THE
 * POSSIBILITY OF SUCH DAMAGE.
 */

#include <arpa/inet.h>

#include <string.h>
#include <math.h>
#include <syslog.h>
#include <time.h>
#include <signal.h>

#include "../config.h"
#include "radclock.h"
#include "radclock-private.h"
#include "kclock.h"

#include "radclock_daemon.h"
#include "sync_history.h"
#include "sync_algo.h"
#include "fixedpoint.h"
#include "verbose.h"
#include "proto_ntp.h"
#include "misc.h"
#include "stampinput.h"
#include "stampoutput.h"
#include "config_mgr.h"
#include "pthread_mgr.h"
#include "jdebug.h"


#ifdef WITH_FFKERNEL_NONE
int update_FBclock(struct radclock_handle *handle) { return (0); }
int update_ipc_shared_memory(struct radclock_handle *handle) { return (0); };
#else

#ifdef WITH_FFKERNEL_FBSD
#include <sys/timex.h>
#define NTP_ADJTIME(x)	ntp_adjtime(x)
#endif

#ifdef WITH_FFKERNEL_LINUX
#include <sys/timex.h>
#define NTP_ADJTIME(x)	adjtimex(x)
#endif

#ifndef SHIFT_USEC
#define SHIFT_USEC 16
#endif

/* Make TIME_CONSTANT smaller for faster convergence but keep diff between nano
 * and not nano = 4
 */
#ifdef STA_NANO
#define KERN_RES	1e9
#define TIME_CONSTANT	6
#define TX_MODES	( MOD_OFFSET | MOD_STATUS | MOD_NANO )
#else
#define KERN_RES	1e6
#define TIME_CONSTANT	2
#define TX_MODES	( MOD_OFFSET | MOD_STATUS )
#endif


/*
 * Update IPC shared memory segment.
 * Swap pointers and bump generation number to ensure consistency.
 */
int
update_ipc_shared_memory(struct radclock_handle *handle)
{
	struct radclock_sms *sms;
	size_t offset_tmp;
	unsigned int generation;

	JDEBUG

	sms = (struct radclock_sms *) handle->clock->ipc_sms;

	memcpy((void *)sms + sms->data_off_old, RAD_DATA(handle),
			sizeof(struct radclock_data));
	memcpy((void *)sms + sms->error_off_old, RAD_ERROR(handle),
			sizeof(struct radclock_error));
	generation = sms->gen;

	sms->gen = 0;

	/* Swap current and old buffer offsets in the mapped SMS */
	offset_tmp = sms->data_off;
	sms->data_off = sms->data_off_old;
	sms->data_off_old = offset_tmp;

	offset_tmp = sms->error_off;
	sms->error_off = sms->error_off_old;
	sms->error_off_old = offset_tmp;

	if (generation++ == 0)
		generation = 1;
	sms->gen = generation;

	if ( VERB_LEVEL>2 ) verbose(LOG_NOTICE, "Updated IPC Shared memory");
	return (0);
}


// FIXME: used to be static and inline. But virtual machine loop needed
// it to adjust system clock. This is a worse hack built on top of a bad
// hack and all this mess should be cleaned up.
/* Report back to back timestamps of RADclock and system clock */
void
read_clocks(struct radclock_handle *handle, struct timeval *sys_tv,
	struct timeval *rad_tv, vcounter_t *counter)
{
	vcounter_t before;
	vcounter_t after;
	long double time;
	int i;

	/*
	 * Make up to 5 attempts to bracket a reading of the system clock. A system
	 * call is in the order of 1-2 mus, here we have 3 of them. Pick up an
	 * (arbitrary) bracket threshold: 5 mus.
	 */
	for (i=0; i<5; i++) {
		radclock_get_vcounter(handle->clock, &before);
		gettimeofday(sys_tv, NULL);
		radclock_get_vcounter(handle->clock, &after);

		if ((after - before) < (5e-6 / RAD_DATA(handle)->phat))
			break;
	}
	verbose(VERB_DEBUG, "System clock read_clocks bracket: "
		"%"VC_FMT" [cycles], %.03f [mus]",
		(after - before),
		(after - before) * RAD_DATA(handle)->phat * 1e6 );

	*counter = (vcounter_t) ((before + after)/2);
	read_RADabs_UTC(RAD_DATA(handle), counter, &time, PLOCAL_ACTIVE);
	UTCld_to_timeval(&time, rad_tv);
}



/* There are a few assumptions on the kernel capabilities, i.e. RFC1589
 * compatible. Should be fairly safe with recent systems these days.  The code
 * in here is in packets chronological order, could have made it prettier with a
 * little state machine.
 */
int
update_FBclock(struct radclock_handle *handle)
{
	long double time;
	vcounter_t vcount;
	struct timeval rad_tv;
	struct timeval sys_tv;
	struct timeval delta_tv;
	struct timex tx;
	double offset; 		/* [sec] */
	double freq; 		/* [PPM] */
	static vcounter_t sys_init;
	static struct timeval sys_init_tv;
	static int next_stamp;
	int poll_period;
	int err;

	JDEBUG

	memset(&tx, 0, sizeof(struct timex));

	/* At the very beginning, we are sending a few packets in burst. Let's be
	 * patient to have a decent radclock data and simply mark initialisation.
	 */
	if (OUTPUT(handle, n_stamps) < NTP_BURST) {
		sys_init = 0;
		return (0);
	}

	/* Set the clock at the end of burst phase. Yes it is a bit harsh since it
	 * can break causality but not worst than using ntpdate or equivalent (and
	 * we do that only once).
	 */
	if (OUTPUT(handle, n_stamps) == NTP_BURST) {
		radclock_get_vcounter(handle->clock, &vcount);
		read_RADabs_UTC(RAD_DATA(handle), &vcount, &time, PLOCAL_ACTIVE);
		UTCld_to_timeval(&time, &rad_tv);
		err = settimeofday(&rad_tv, NULL);
		if ( err < 0 )
			verbose(LOG_WARNING, "System clock update failed on settimeofday()");
		else
			verbose(VERB_CONTROL, "System clock set to %d.%06d [sec]", rad_tv.tv_sec,
					rad_tv.tv_usec);

		memset(&tx, 0, sizeof(struct timex));
		tx.modes = MOD_FREQUENCY | MOD_STATUS;
		tx.status = STA_UNSYNC;
		tx.freq = 0;
		err = NTP_ADJTIME(&tx);
		return (err);
	}

	/* Want to make sure we never pass here after freq estimation has started.
	 * The condition here should do the trick
	 */
	if (sys_init == 0) {
		/* Use legacy adjtime to bring system clock as close as possible but
		 * with respecting causality and a monotonic clock.
		 */
		read_clocks(handle, &sys_tv, &rad_tv, &vcount);
		subtract_tv(&delta_tv, rad_tv, sys_tv);
		offset = delta_tv.tv_sec + (double)delta_tv.tv_usec / 1e6;

		err = adjtime(&delta_tv, NULL);
		if (err < 0)
			verbose(LOG_WARNING, "System clock update failed on adjtime()");
		else {
			verbose(VERB_DEBUG, "System clock update adjtime(%d.%06d) [s]",
					delta_tv.tv_sec, delta_tv.tv_usec);
		}
	
		memset(&tx, 0, sizeof(struct timex));
		err = NTP_ADJTIME(&tx);
		verbose(VERB_DEBUG, "System clock stats (offset freq status) %.09f %.2f %d",
				(double)(tx.offset/KERN_RES), (double)tx.freq/(1L<<SHIFT_USEC),
				tx.status);

		/* If we have reach a fairly good quality and brought the system clock
		 * close enough, set clock UNSYNC and make freq estimate over ~ 60 sec.
		 * Once the freq skew is set to 0 the clock is potentially running
		 * frantically. The worst case should be a drift clamped down to 500 PPM
		 * by the kernel. Over 60 sec we accumulate about 30 ms of error which
		 * is still acceptable.  Rounding to upper value should deal with poll
		 * periods > 60 sec ...  you can ask "what about the drift then?" Also,
		 * clean up the possible broken estimate of counter frequency skew. As
		 * mentioned in ntpd code, it is equivalent to removing any corrupted
		 * drift file.
		 */
		if (RAD_DATA(handle)->phat_err < 5e-7  && ( fabs(offset) < 1e-3)) {
			next_stamp = (int) (60 / handle->conf->poll_period) + 1;
			next_stamp = next_stamp + OUTPUT(handle, n_stamps);

			memset(&tx, 0, sizeof(struct timex));
			tx.modes = MOD_FREQUENCY | MOD_STATUS;
			tx.status = STA_UNSYNC;
			tx.freq = 0;
			err = NTP_ADJTIME(&tx);

			verbose(VERB_DEBUG, "System clock stats (offset freq status) %.09f %.2f %d",
				(double)(tx.offset/KERN_RES), (double)tx.freq/(1L<<SHIFT_USEC),
				tx.status);

			/* Left hand side of freq skew estimation */
			read_clocks(handle, &sys_tv, &rad_tv, &vcount);
			sys_init_tv = sys_tv;
			sys_init = vcount;
			verbose(VERB_DEBUG, "System clock frequency skew estimation start "
					"(%d.%.06d | %"VC_FMT")", sys_init_tv.tv_sec,
					sys_init_tv.tv_usec, sys_init);
		}

		return (err);
	}


	/* In here we wait for the freq skew estimation period to elapse. Do not try to
	 * adjust the freq skew in here, that would lead to disastrous results with
	 * a meaningless estimate (I tried ;-))
	 */
	if (OUTPUT(handle, n_stamps) < next_stamp)
		return (0);

	/* End of the skew period estimation. Compute the freq skew and pass it to
	 * the kernel. Go on directly into STA_PLL.
	 */
	if (OUTPUT(handle, n_stamps) == next_stamp) {
		read_clocks(handle, &sys_tv, &rad_tv, &vcount);
		subtract_tv(&delta_tv, sys_tv, sys_init_tv);
		offset = delta_tv.tv_sec + (double)delta_tv.tv_usec / 1e6;
		freq = ((RAD_DATA(handle)->phat * ((vcount - sys_init) / offset)) - 1) * 1e6;

		subtract_tv(&delta_tv, rad_tv, sys_tv);
		offset = delta_tv.tv_sec + (double)delta_tv.tv_usec / 1e6;

		tx.modes = TX_MODES | MOD_FREQUENCY;
		tx.offset = (int32_t) (offset * KERN_RES);
		tx.status = STA_PLL | STA_FLL;
		tx.freq = freq * (1L << SHIFT_USEC);
		err = NTP_ADJTIME(&tx);

		verbose(VERB_DEBUG, "System clock frequency skew estimation end "
			"(%d.%.06d | %"VC_FMT")",
			sys_tv.tv_sec, sys_tv.tv_usec, vcount);

		/* Make up for the frantic run */
		read_clocks(handle, &sys_tv, &rad_tv, &vcount);
		subtract_tv(&delta_tv, rad_tv, sys_tv);
		err = adjtime(&delta_tv, NULL);

		memset(&tx, 0, sizeof(struct timex));
		err = NTP_ADJTIME(&tx);
		verbose(VERB_DEBUG, "System clock freq skew estimated "
			"(offset freq status) %.09f %.2f %d",
			(double)(tx.offset / KERN_RES), (double)tx.freq / (1L<<SHIFT_USEC),
			tx.status);
	}

	/* Here is the normal mode of operation for updating the system clock. Use
	 * the ntp_time interface to the kernel to pass offset estimates and let the
	 * kernel PLL infer the corresponding freq skew.
	 */
	read_clocks(handle, &sys_tv, &rad_tv, &vcount);
	subtract_tv(&delta_tv, rad_tv, sys_tv);
	offset = delta_tv.tv_sec + (double)delta_tv.tv_usec / 1e6;

	tx.modes = TX_MODES | MOD_MAXERROR | MOD_ESTERROR | MOD_TIMECONST;
	tx.offset = (int32_t) (offset * KERN_RES);
	tx.status = STA_PLL;
	tx.maxerror = (long) ((NTP_SERVER(handle)->rootdelay/2 +
			NTP_SERVER(handle)->rootdispersion) * 1e6);
	/* TODO: not the right estimate !! */
	tx.esterror = (long) (RAD_DATA(handle)->phat * 1e6);
	
	/* Play slightly with the rate of convergence of the PLL in the kernel. Try
	 * to converge faster when it is further away
	 * Also set a the status of the sysclock when it gets very good.
	 */
	if (fabs(offset) > 100e-6) {
		tx.constant = TIME_CONSTANT - 2;
		DEL_STATUS(RAD_DATA(handle), STARAD_SYSCLOCK);
	} else {
		ADD_STATUS(RAD_DATA(handle), STARAD_SYSCLOCK);
		if (fabs(offset) > 40e-6)
			tx.constant = TIME_CONSTANT - 1;
		else
			tx.constant = TIME_CONSTANT;
	}

	err = NTP_ADJTIME(&tx);

	verbose(VERB_DEBUG, "System clock PLL adjusted "
		"(offset freq status maxerr esterr) %.09f %.2f %d %.06f %.06f",
		(double)(tx.offset/KERN_RES), (double)tx.freq/(1L<<SHIFT_USEC),
		tx.status, (double)tx.maxerror/1e6, (double)tx.esterror/1e6 );

	poll_period = ((struct bidir_algodata*)handle->algodata)->state[handle->pref_sID].poll_period;

	if (VERB_LEVEL && !(OUTPUT(handle, n_stamps) % (int)(3600*6/poll_period))) {
		verbose(VERB_CONTROL, "System clock PLL adjusted (offset freq status "
			"maxerr esterr) %.09f %.2f %d %.06f %.06f",
			(double)(tx.offset / KERN_RES), (double)tx.freq / (1L<<SHIFT_USEC),
			tx.status, (double)tx.maxerror / 1e6, (double)tx.esterror / 1e6 );
	}

	return (err);
}

#endif /* KERNEL_NONE */



/* Manage and set the three leapsecond state variables held in rad_data
 * The detection of leap seconds, and reaction to them, involved keeping state
 * over an extended period, held in static variables here.
 * There are three elements to the leap second problem :
 * 	i) detection of an upcoming leap
 * 	ii) processing of clock data before and after a leap
 * 	iii) protection of the algo from leap effects  [ done in process_stamp ]
 * TODO: work in progress, finish it in due course!
 */
static void
manage_leapseconds(struct radclock_handle *handle, struct stamp_t *stamp,
	struct radclock_data *rad_data, struct bidir_algooutput *output, int sID)
{
	/* Leap second management */
	static int postleap_freeze = 0;		// inhibit leap actions after a leap
	static int leap_warningcount = 0;	// >=0, accumulate count of LI warnings
	static int leap_imminent = 0;			// flag detection of an impending leap
	static long double tleap = 0;			// the UTC second of the expected leap

	long double radtime;
	vcounter_t now;

	
/* Hacks for leapsecond testing */
/*	if (output->n_stamps == 10) {
		leap_imminent = 1;		// set once, will stay set until cleared by leap
		//  put a leap 6 stamps in future
		tleap = stamp.st.bstamp.Te + 6 * peer->poll_period;
		stamp.LI = LEAP_ADDSECOND;
	}
*/
	
	/* (i) Determine if there is enough evidence of an impending leap to declare
	 * leap_imminent. However, only do this and other leap processing if outside
	 * of the moratoriam following a recent leap, to avoid possible leap jitter.
	 */
	if (postleap_freeze > 0)
		postleap_freeze--;
	else
		//if ((date(stamp.Tf) in 24hr before Jan or July) { // in zone where leaps can occur
		if (leap_imminent) { // deactivating placeholder for compilation, shouldnt be leap_imminent here !!
			/* Collect information on potential leap */
			switch (stamp->LI) {
				case LEAP_ADDSECOND:
					output->leapsec_next = 1;	leap_warningcount++;	break;
				case LEAP_DELSECOND:
					output->leapsec_next = -1;	leap_warningcount++;	break;
				default:		if (leap_warningcount>0) leap_warningcount--;
			}
			/* Conclude imminent if critical mass of warnings present in final hours */
			/* Once triggered, imminent state remains until cleared by leap */
			if (leap_warningcount > 10 && leap_imminent != 1) {
				verbose(VERB_CONTROL, "** Leapsec ctrl: critical mass of LI warnings reached on server %d", sID);
				//tleap = (vcounter_t) lastsecofmonth + leapsec_next;	// get this somehow, assume ignores leap!
				tleap = 1; // placeholder for compilation only
				if (tleap - stamp->st.bstamp.Tf < 2*3600)
					leap_imminent = 1;
			}
		}

	/* (ii) If a leap coming, set up clock data to signal this and to cope with
	 * its arrival inbetween algo updates. If already past, incorporate it into
	 * the leapsec_total and silence the signal. The predicted vcount for the
	 * leap instant, leapsec_expected, will be updated on each stamp before the
	 * leap, and if ever exceeded, radclock must leap for consistency with
	 * RADclock reads which may already have occurred, eg in libprocesses.
	 */
	if (leap_imminent) {
		if (handle->run_mode == RADCLOCK_SYNC_LIVE)
			radclock_get_vcounter(handle->clock, &now);
		else
			now = 0;
		//verbose(LOG_NOTICE, "** Leapsec ctrl: now = %llu", now);
		
		if	( stamp->st.bstamp.Te >= tleap || ( output->leapsec_expected > 0
					&& now >= output->leapsec_expected ) ) { // radclock must leap
			/* Reset radclock leap parameters */
			output->leapsec_total += output->leapsec_next;
			output->leapsec_expected = 0;    // signal no leap is imminent
			output->leapsec_next = 0;
			verbose(LOG_ALERT, "** Leapsec ctrl: RADclock %d just leapt by %d [s],"
				" leapsec_total now %d [s]", sID,
				output->leapsec_next, output->leapsec_total);
			/* Reset leap management parameters */
			postleap_freeze = 1000;
			leap_warningcount = 0;
			leap_imminent = 0;
		} else {							// leap still ahead, update preparations
			read_RADabs_UTC(rad_data, &(stamp->st.bstamp.Tf), &radtime, 1);
			output->leapsec_expected = stamp->st.bstamp.Tf +
					(vcounter_t) ((tleap - radtime)/rad_data->phat_local);
			verbose(LOG_NOTICE, "** Leapsec ctrl: jump imminent for RADclock %d, "
				"leap of %d expected in %4.2Lf [sec] (leapsec_expected = %llu)", sID,
				output->leapsec_next, tleap - radtime, output->leapsec_expected);
			//verbose(LOG_NOTICE, "** Leapsec ctrl: jump imminent, leap of %d expected"
			// "in %4.2Lf [sec] (%4.2Lf  %4.2Lf  counter = %llu)",
			//  output->leapsec_next, tleap - radtime, tleap, radtime, output->leapsec_expected);
		}
	}
}


/* Monitor change in server by comparing against the last stamp from it.
 * TODO: add timingloop test: if NTP_SERV running, test if server's refid
 *       not the daemon's own server IP
 */
static void
flag_serverchange(struct stamp_t *laststamp, struct stamp_t *stamp, int *qual_warning)
{
	unsigned char *c;		// essential this be unsigned !
	unsigned char refid [16];

	if ((laststamp->ttl != stamp->ttl) || (laststamp->LI != stamp->LI) ||
	(laststamp->refid != stamp->refid) || (laststamp->stratum != stamp->stratum)) {

		verbose(LOG_WARNING, "Change in server info compared to previous stamp.");

		/* Signal to algo something dodgy, without overriding existing signal */
		if (*qual_warning == 0) *qual_warning = 1;

		/* Print out refid reliably [bit of a monster] */
		c = (unsigned char *) &(laststamp->refid);
		if (stamp->stratum <= STRATUM_REFPRIM) // a string if S0 (KissCode) or S1
			snprintf(refid, 16, ".%c%c%c%c" ".", *(c+3), *(c+2), *(c+1), *(c+0));  // EOS+ 6 = 7 chars
		else
			snprintf(refid, 16, "%u.%u.%u.%u", *(c+3), *(c+2), *(c+1), *(c+0)); // EOS+ 4*3+3 = 16

		verbose(LOG_WARNING, " OLD:: IP: %s  STRATUM: %d  LI: %u  RefID: %s  TTL: %d",
			laststamp->server_ipaddr, laststamp->stratum, laststamp->LI, refid, laststamp->ttl);
			//inet_ntoa(SNTP_CLIENT(handle,sID)->s_from.sin_addr),

		c = (unsigned char *) &(stamp->refid);
		if (stamp->stratum <= STRATUM_REFPRIM) // a string if S0 (KissCode) or S1
			snprintf(refid, 16, ".%c%c%c%c" ".", *(c+3), *(c+2), *(c+1), *(c+0));  // EOS+ 6 = 7 chars
		else
			snprintf(refid, 16, "%u.%u.%u.%u", *(c+3), *(c+2), *(c+1), *(c+0)); // EOS+ 4*3+3 = 16
			
		verbose(LOG_WARNING, " NEW:: IP: %s  STRATUM: %d  LI: %u  RefID: %s  TTL: %d",
				stamp->server_ipaddr, stamp->stratum, stamp->LI, refid, stamp->ttl);

//		/* Verbosity for refid sanity checking */
//		// Hack:  Check this format in all cases
//		snprintf(refid, 16, "%c%c%c%c", *(c+3), *(c+2), *(c+1), *(c+0));
//		verbose(LOG_WARNING, " Stratum-1 style RefID: %s", refid);
//		//verbose(LOG_WARNING, "refid manually: IP: %d.%d.%d.%d  .%d",*(c+3), *(c+2), *(c+1), *(c+0), *(c-1));
//		verbose(LOG_WARNING, "refid manually: %X", stamp->refid );
//		verbose(LOG_WARNING, "refid manually: %X.%X.%X.%X", *(c+3), *(c+2), *(c+1), *(c+0));
//		struct in_addr IPrefid;
//		IPrefid.s_addr = htonl(stamp->refid);
//		verbose(LOG_WARNING, "IP style refid the easy way: %s", inet_ntoa(IPrefid) );
	}
	
}




/*
 * Check stamps are not insane. The world is divided in black, white and ...
 * grey. White stamps are clean. Grey stamps have a qual_warning problem, but it
 * is not clear what to do, and that's up to the algo to deal with them. Black
 * stamps are insane and could break processing (e.g. induce zero division, NaN
 * results, etc.). We get rid of them here.
 * Temporal order testing comparing stamp and laststamp assumes they should be
 * ordered. This will be the case if they are from the same server.
 */
static int
insane_bidir_stamp(struct radclock_handle *handle, struct stamp_t *stamp, struct stamp_t *laststamp)
{
	/* Sanity check if two consecutive stamps are identical
	 *
	 * Two identical bidirectional stamps are physically impossible since it
	 * would require to read twice the same counter value on the outgoing
	 * packet.  This can only happen if we made something stupid when creating
	 * stamp or if we replay a bogus data file. In such a case we skip all the
	 * algo.
	 * note: laststamp initialised at i=0, so can only compare if i>0,
	 * implies we cannot check the stamp at i=0 (but that is obviously OK)
	 */

	if (stamp->type != laststamp->type) {
		verbose(LOG_ERR, "Insane Stamp: Trying to compare two stamps of different types %d and %d",
				stamp->type, laststamp->type);
		return (1);
	}

	if (memcmp(stamp, laststamp, sizeof(struct stamp_t)) == 0) {
		verbose(LOG_WARNING, "Insane Stamp: Two identical consecutive stamps detected");
		return (1);
	}

	/* Non existent stamps */
	if ((BST(stamp)->Ta == 0) || (BST(stamp)->Tb == 0) ||
			(BST(stamp)->Te == 0) || (BST(stamp)->Tf == 0)) {
		verbose(LOG_WARNING, "Insane Stamp: bidir stamp with at least one 0 timestamp");
		return (1);
	}

	/* Check for strict increment of counter based on previous stamp
	 * Previous version was rejecting overlapping stamps, i.e.
	 * 		stamp->Ta <= laststamp->Tf
	 * was considered insane. With very large RTT and retransmission of the NTP
	 * request if the socket has timed out, this is definitely a possible
	 * scenario. Relax the constraint a bit by limiting to what we know is
	 * insane for sure:
	 * 		stamp->Ta <= laststamp->Ta
	 */
	if (BST(stamp)->Ta <= BST(laststamp)->Ta) {
		verbose(LOG_WARNING, "Insane Stamp: Successive NTP requests with"
									" non-strictly increasing counter");
		return (1);
	}
	if (BST(stamp)->Ta <= BST(laststamp)->Tf)
		verbose(VERB_DEBUG, "Suspicious Stamp: Successive stamps overlapping");

	/* Raw timestamps break causality */
	if ( BST(stamp)->Tf < BST(stamp)->Ta ) {
		verbose(LOG_WARNING, "Insane Stamp: raw timestamps non-causal");
		return (1);
	}

	/* Server timestamps break causality */
	if ( BST(stamp)->Te < BST(stamp)->Tb ) {
		verbose(LOG_WARNING, "Insane Stamp: server timestamps non-causal");
		return (1);
	}
	/* Server timestamps equal: survivable, but a sign something strange */
	if ( BST(stamp)->Te == BST(stamp)->Tf )
		verbose(LOG_DEBUG, "Suspicious Stamp: server timestamps identical");
		
	/* RTC reset event, and server timestamps seem to predate it.
	 * Algo doesn't run on insane stamps, so RTC reset can be caught subsequently
	 * on a sane stamp.
	 */
//	struct ffclock_estimate cest;
//	long double resettime;
//	get_kernel_ffclock(handle->clock, &cest);
//	bintime_to_ld(&resettime, &cest.update_time);
//	if ( cest.secs_to_nextupdate == 0 && BST(stamp)->Tb < resettime ) {
//		verbose(LOG_WARNING, "Insane Stamp: seems to predate last RTC reset");
//		return (1);
//	}
	
	/* This does not apply to SPY_STAMP for example */
	if (stamp->type == STAMP_NTP) {
		/* Sanity checks on null or too small RTT.
		 * Smallest RTT ever: 100 mus
		 * Slowest counter  : 1193182 Hz
		 * Cycles :  ceil( 100e-6 * 1193182 ) = 120
		 * 		i8254 =   1193182
		 * 		 ACPI =   3579545
		 * 		 HPET =  14318180
		 * 		 TSC  > 500000000
		 */
		if ((BST(stamp)->Tf - BST(stamp)->Ta) < 120) {
			verbose(LOG_WARNING, "Insane Stamp: bidir stamp with RTT impossibly "
				"low (< 120): %"VC_FMT" cycles", BST(stamp)->Tf - BST(stamp)->Ta);
			return (1);
		}
	}

	/* If we pass all sanity checks */
	return (0);
}


/* Returns the server ID given its resolved IP address, or -1 if no match
 * If running dead, IDs are allocated in order of first occurrence of IP address
 * 	 pcap input:  actual IP addresses are available
 *		ascii input:  fake local addresses were created based on sID column in file
 */
static int
serverIPtoID(struct radclock_handle *handle, char *server_ipaddr)
{
	int s;
	struct radclock_ntp_client	*client;

	for (s=0; s < handle->nservers; s++) {
		client = &handle->ntp_client[s];
		//verbose(LOG_NOTICE, "  Comparing stamp IP %s against client %d (%s)",
		//	server_ipaddr, s,inet_ntoa(client->s_to.sin_addr) );
		
		/* Assign s to server IP addresses in order of input */
		if (handle->run_mode == RADCLOCK_SYNC_DEAD) {
//			if (strcmp("", inet_ntoa(client->s_to.sin_addr)) == 0)
			if (client->s_to.sin_addr.s_addr == 0) {	// address is null
				if (inet_aton(server_ipaddr,&client->s_to.sin_addr) == 0)
					verbose(LOG_ERR, "IP address %s failed to translate", server_ipaddr);
				verbose(LOG_NOTICE, "serverID %d assigned to IP address %s", s, server_ipaddr);
			}
		}
		
		if (strcmp(server_ipaddr, inet_ntoa(client->s_to.sin_addr)) == 0)
			return (s); // found it
	}
	
	return (-1);
}


/* Returns the serverID (array index) of the radclock deemed to be of the
 * highest quality at this time (among clocks with at least one stamp).
 * Clocks that have been flagged in the servertrust status word are excluded.
 * Algorithm 1:  select clock with smallest minRTT, subject to quality sanity
 *    check, and trust check. If none pass checks, select one with smallest minRTT.
 *		[ At start of warmup, all error_bounds = 0 so initial selection will
 *		follow minRTT order ]
 */
static int
preferred_RADclock(struct radclock_handle *handle)
{
	vcounter_t mRTThat;		// minimum RTT
	int s_mRTThat = -1;		// matching serverID
	vcounter_t RTThat;		// minimum RTT among acceptable servers
	int s_RTThat = -1;		// matching serverID
	double error_thres = 10e-3;	// acceptable level of rAdclock error
	int trusted;

	int s;
	struct bidir_algostate *state;

	for (s=0; s < handle->nservers; s++) {
		state = &((struct bidir_algodata *)handle->algodata)->state[s];
		if (state->stamp_i == 0) continue;		// no stamp for this server yet

		/* Find minimum RTT */
		if (s_mRTThat<0) {	// initialize to first server with a stamp
			mRTThat = state->RTThat;
			s_mRTThat = s;
		} else
			if (state->RTThat < mRTThat) {
				mRTThat = state->RTThat;
				s_mRTThat = s;
			}

		/* Check if this server is to be trusted at the moment
		 * TODO: if this is chronic, log file will fill fast... disable?
		 */
		trusted = ! (handle->servertrust & (1ULL << s));
		if (!trusted)
			verbose(LOG_WARNING, "server %d not trusted, excluded from preferred server selection", s);

		/* Find minimum with acceptable error among trusted servers */
		if ( state->algo_err.error_bound < error_thres && trusted )
			if (s_RTThat<0) {	// initialize to this s
				RTThat = state->RTThat;
				s_RTThat = s;
			} else
				if (state->RTThat < RTThat) {
					RTThat = state->RTThat;
					s_RTThat = s;
				}
	}

	if (s_RTThat < 0) {
		verbose(LOG_WARNING, "No server passed checks, preferred server based on minimum RTT only");
		s_RTThat = s_mRTThat;
	}

	/* Verbosity if pref-server changed (if only one server, will never execute) */
	if (s_RTThat != handle->pref_sID) {
		state = &((struct bidir_algodata *)handle->algodata)->state[s_RTThat];
		verbose(LOG_NOTICE, "New preferred clock %d has minRTT %3.1lf ms, error bound %3.1lf ms",
			s_RTThat, 1000*RTThat*state->phat, 1000*state->algo_err.error_bound);

		trusted = ! (handle->servertrust & (1ULL << s_RTThat));
		if (trusted)
			verbose(LOG_NOTICE, "New preferred clock is trusted");
		else
			verbose(LOG_NOTICE, "New preferred clock is not trusted");
	}

	return (s_RTThat);
}



/*
 * This function is the core of the RADclock daemon.
 * It checks to see if any of the maintained RADclocks (one per server) is being
 * starved of data.  It then looks for a new stamp. If one is available, it:
 * 	assesses it
 *		determines the server it came from (which RADclock it will feed)
 *			- manages the leapsecond issues
 *			- feeds a vetted and leapsecond-safe RAD-stamp to the algo
 *			- updates the central handle->rad_data containing this clock's params and state
 *		Once the new stamp is processed, the preferred clock decision is updated
 *		If running live:
 *			- the parameters of the preferred clock are sent to the relevant
 *			  IPC consumers (FF and/or FB kernel clocks, SMS)
 *			- keeps summaries of the new stamp and server state
 *			- if the daemon is an NTC OCN node, outputs a critical summary into a telemetry feed
 */
int
process_stamp(struct radclock_handle *handle)
{
	vcounter_t now, vcount;

	/* Bi-directional stamp passed to the algo for processing */
	struct stamp_t stamp;
	struct ffclock_estimate cest;
	int qual_warning = 0;
	struct bidir_stamp bdstamp_noleap;

	/* Multiple server management */
	int sID; 							// server ID of new stamp popped here
	int s;
	struct radclock_data *rad_data;
	struct radclock_error *rad_error;
	struct bidir_algodata *algodata;
	struct stamp_t *laststamp;		// access last stamp (with original Te,Tf)
	struct bidir_algooutput *output;
	struct bidir_algostate *state;
	int pref_updated;
	int pref_sID_new;

	/* Error control logging */
	long double currtime 	= 0;
	double timediff 			= 0;
	int err, err_read;
	
	/* Check hardware counter has not changed */
	// XXX TODO this is freebsd specific, should be put with arch specific code
#ifdef WITH_FFKERNEL_FBSD
	char hw_counter[32];
	size_t size_ctl;
#endif

	JDEBUG

	/* Generic call for creating stamps depending on the type of input source */
	// Need to differentiate ascii input from pcap input
	err = get_next_stamp(handle, (struct stampsource *)handle->stamp_source, &stamp);

	/* Signal big error */
	if (err == -1)
		return (-1);

	/* Starvation test: have valid stamps stopped arriving to the algo?
	 * Test is applied to all clocks, even that of the current stamp (if any).
	 * Definition based on algo input only, as cannot be evaluated by the algo.
	 * Hence is a function of the duration of the missing stamp gap, measured in
	 * poll period units. Stamps can be missing, or invalid, or any reason.
	 * Test should run once per trigger-grid point. Due to structure of TRIGGER--
	 * PROC interactions, process_stamp runs each time, so this is true.
	 */
	algodata = (struct bidir_algodata*)handle->algodata;
	if (handle->run_mode == RADCLOCK_SYNC_LIVE) {
		err_read = radclock_get_vcounter(handle->clock, &now);
		if (err_read < 0)
			return (-1);
	
		for (s=0; s < handle->nservers; s++) {
			rad_data = &handle->rad_data[s];
			state = &algodata->state[s];
			if ((now - rad_data->last_changed) * rad_data->phat > 10*state->poll_period) {
				if (!HAS_STATUS(rad_data, STARAD_STARVING)) {
					verbose(LOG_WARNING, "Clock %d is starving. Gap has exceeded 10 stamps", s);
					ADD_STATUS(rad_data, STARAD_STARVING);
				}
			}
		}

		/* Warm/terminate if detect a RTC reset, as currently can't handle this.
		 * Hard core detection based on FFdata being wiped, like at boot time.
		 * Soft detection based on the resetting of secs_to_nextupdate by FFclock RTC processing code,
		 * which only works if the daemon's preferred clock has first set it the first time itself.
		 * Hence a reset is missed if it occurs before this.
		 * TODO: currently not OS-dependent neutral. Need to define these signals to daemon universally
		 */
		if ( get_kernel_ffclock(handle->clock, &cest) == 0) {
			if ((cest.update_time.sec == 0) || (cest.period == 0)) {
				verbose(LOG_WARNING, "FFdata has been hardcore re-initialized! due to RTC reset?");
				printout_FFdata(&cest);
				//return (-1);
			} else {
				if (cest.secs_to_nextupdate == 0 && !HAS_STATUS(RAD_DATA(handle), STARAD_UNSYNC)) {
					state = &algodata->state[handle->pref_sID];
					if ( VERB_LEVEL>2 ) {
						verbose(LOG_WARNING, "RADclock noticed a FFdata reset after stamp %d, "
												"may require a restart I'm afraid", state->stamp_i);
						printout_FFdata(&cest);
					}
					//return -1;
				}
			}
		}
	}

	
	/* If no stamp is returned, nothing more to do */
	if (err == 1)
		return (1);


	/* If a recognized stamp is returned, record the server it came from */
	sID = serverIPtoID(handle,stamp.server_ipaddr);
	if (sID < 0) {
		verbose(LOG_WARNING, "Unrecognized stamp popped, skipping it");
		return (1);
	}
	verbose(VERB_DEBUG, "Popped a stamp from server %d: %llu %.6Lf %.6Lf %llu %llu", sID,
			(long long unsigned) BST(&stamp)->Ta, BST(&stamp)->Tb, BST(&stamp)->Te,
			(long long unsigned) BST(&stamp)->Tf, (long long unsigned) stamp.id);
	
	/* Set pointers to data for this server */
	rad_data  = &handle->rad_data[sID];		// = SRAD_DATA(handle,sID);
	rad_error = &handle->rad_error[sID];
	laststamp = &algodata->laststamp[sID];
	output = &algodata->output[sID];
	state = &algodata->state[sID];

	/* If the stamp fails basic tests we won't endanger the algo with it, just exit
	 * If there is something potentially dangerous but not fatal, flag it.
	 * Note that lower level tests already performed in bad_packet_server() which
	 * could block stamp from ever reaching here.  If not blocked, no way of passing
	 * the hint to the algo as qual_warning no longer in stamp_t.
	 * TODO: consider if some (eg LI) checks in bad_packet_server should be
	 *       centralized here instead, or seen by leap code.
	 * TODO: check if insane_bidir_stamp wont kick a stamp out after a leap, or leap screw ups
	 */
	if (output->n_stamps > 0) {
		/* Flag a change in this server's advertised NTP characteristics */
		flag_serverchange(laststamp, &stamp, &qual_warning);
		/* Check fundamental properties are satisfied */
		if (insane_bidir_stamp(handle, &stamp, laststamp)) {
			memcpy(laststamp, &stamp, sizeof(struct stamp_t));	// always record
			return (0);		// starved clock remains starved if stamp insane
		}
	}

	/* Valid stamp obtained: record and flag it, then continue to the algo */
	output->n_stamps++;
	memcpy(laststamp, &stamp, sizeof(struct stamp_t));
	if (HAS_STATUS(rad_data, STARAD_STARVING)) {
		verbose(LOG_NOTICE, "Clock %d no longer starving", sID);
		DEL_STATUS(rad_data, STARAD_STARVING);
	}

	/* Manage the leapsecond state variables held in output */
	manage_leapseconds(handle, &stamp, rad_data, output, sID);

	/* Run the RADclock algorithm to update radclock parameters with new stamp.
	 * Pass it server timestamps which have had leapseconds removed, so algo sees
	 * a continuous timescale and is leap second oblivious.
	 * After updating, also update leap second parameters, and incorporate all 
	 * into rad_data ready for publication to the IPC and kernel.
	 */

	/* Update radclock parameters using leap-free stamp */
	bdstamp_noleap = stamp.st.bstamp;
	bdstamp_noleap.Tb += output->leapsec_total;	// adding means removing
	bdstamp_noleap.Te += output->leapsec_total;
	//get_kernel_ffclock(handle->clock, &cest);				// check for RTC reset
	// TODO: need to make  RTCreset = secs_to_nextupdate==0 && not yet pushed to kernel
	//  easy and definitive way to to record a stamp_firstpush = stamp_i  in peer
	RADalgo_bidir(handle, state, &bdstamp_noleap, qual_warning, rad_data, rad_error, output);
//						cest.secs_to_nextupdate == 0 && stamp_i > stamp_firstpush);

	/* Update RADclock data with new algo outputs, and leap second update
	 * the rad_data->status bits are jointly owned by the algo, and this function,
	 * and are so no in algo state.  They are updated individually in-situ.
	 */
	pthread_mutex_lock(&handle->globaldata_mutex);	// ensure consistent reads
	rad_data->phat					= state->phat;
	rad_data->phat_err			= state->perr;
	rad_data->phat_local			= state->plocal;
	rad_data->phat_local_err	= state->plocalerr;
	rad_data->ca					= state->K - (long double)state->thetahat;
	rad_data->ca_err				= state->algo_err.error_bound;
	rad_data->last_changed		= stamp.st.bstamp.Tf;
	rad_data->next_expected		= stamp.st.bstamp.Tf +
								(vcounter_t) ((double)state->poll_period / state->phat);
	rad_data->leapsec_total		= output->leapsec_total;
	rad_data->leapsec_next		= output->leapsec_next;
	rad_data->leapsec_expected = output->leapsec_expected;
	/* Update all members of rad_error */
	rad_error->error_bound 		= rad_data->ca_err;	// same by definition
	if (state->algo_err.nerror > 0) {
		rad_error->error_bound_avg = state->algo_err.cumsum / state->algo_err.nerror;
		if (state->algo_err.nerror > 1) {
			rad_error->error_bound_std = sqrt((state->algo_err.sq_cumsum -
			(state->algo_err.cumsum * state->algo_err.cumsum / state->algo_err.nerror))
				 / (state->algo_err.nerror - 1) );
		}
	}
	rad_error->min_RTT = state->RTThat * state->phat;
	pthread_mutex_unlock(&handle->globaldata_mutex);
	
	/* Record typical NTP parameter values for this server */
	if ((stamp.stratum > STRATUM_REFCLOCK) && (stamp.stratum < STRATUM_UNSPEC)
			&& (stamp.LI != LEAP_NOTINSYNC)) {
		handle->ntp_server[sID].stratum        = stamp.stratum;
		handle->ntp_server[sID].rootdelay      = stamp.rootdelay;
		handle->ntp_server[sID].rootdispersion = stamp.rootdispersion;
		verbose(VERB_DEBUG, "Received pkt stratum= %u, rootdelay= %.9f, rootdispersion= %.9f",
				stamp.stratum, stamp.rootdelay, stamp.rootdispersion);
	}
	handle->ntp_server[sID].refid  = stamp.refid;	// typical not defined, get each time
	handle->ntp_server[sID].minRTT = rad_error->min_RTT;


	if ( VERB_LEVEL>2 ) {
		verbose(VERB_DEBUG, "rad_data updated in process_stamp: ");
		//rad_data->phat_local	= 	rad_data->phat;
		printout_raddata(rad_data);
	}



	/* Processing complete on the new stamp wrt the corresponding RADclock.
	 * Reevaluate preferred RADclock
	 * For the new preferred clock, an "update" is noted if if this stamp is
	 * from it, or if pref_sID has just changed regardless of stamp identity.
	 */
	if (handle->nservers > 1) {
<<<<<<< HEAD
=======
		pref_updated = 0;
>>>>>>> 0652a43a
		pref_sID_new = preferred_RADclock(handle);
		if (pref_sID_new != handle->pref_sID) {
			pref_updated = 1;
			verbose(LOG_NOTICE, "Preferred clock changed from %d to %d",
				handle->pref_sID, pref_sID_new);
			handle->pref_sID = pref_sID_new;		// register change
		} else
			if (sID == handle->pref_sID) pref_updated = 1;
<<<<<<< HEAD
	}
=======
	} else
		pref_updated = 1;
>>>>>>> 0652a43a


	/*
	 * RADdata copy actions, only relevant when running Live
	 *		- IPC shared memory update
	 *		- FFclock kernel parameters update
	 *		- VM store update
	 *		- FBclock kernel parameters update
	 *
	 * The preferred clock only is used here, and only if an update for it noted.
	 */
  	if (handle->run_mode == RADCLOCK_SYNC_LIVE && pref_updated) {

		/* Update IPC shared memory segment for used by libprocesses */
		if (handle->conf->server_ipc == BOOL_ON) {
			if (!HAS_STATUS(RAD_DATA(handle), STARAD_UNSYNC))
				update_ipc_shared_memory(handle);
		}

		/* Update FFclock parameters, provided RADclock is synchronized */
		if (!HAS_STATUS(RAD_DATA(handle), STARAD_UNSYNC)) {
			if (handle->clock->kernel_version < 2) {
				update_kernel_fixed(handle);
				verbose(VERB_DEBUG, "Sync pthread updated kernel fixed pt data.");
			} else {
				// TODO: great many things to do here to performm a clean shutdown or reset...
				if ( get_currentcounter(handle->clock) == 1 ) {
					verbose(LOG_NOTICE, "Hardware counter has changed, shutting down RADclock");
					return (-1);
				}

				/* Examine FF form of new updated rad_data */
				fill_ffclock_estimate(RAD_DATA(handle), RAD_ERROR(handle), &cest);
				if ( VERB_LEVEL>2 ) {
					verbose(VERB_DEBUG, "updated raddata in FFdata form is :");
					printout_FFdata(&cest);
				}

				if (handle->conf->adjust_FFclock == BOOL_ON) {
					set_kernel_ffclock(handle->clock, &cest);
					//stamp_firstpush = stamp_i;
					verbose(VERB_DEBUG, "FF kernel data has been updated.");
				}

				/* Check FFclock data in the kernel now */
				if ( VERB_LEVEL>2 ) {
					verbose(VERB_DEBUG, "Kernel FFdata is now :");
					get_kernel_ffclock(handle->clock, &cest);
					printout_FFdata(&cest);
				}

				/* Check accuracy of RAD->FF->RAD inversion for Ca read */
				long double ca_compare, Ca_compare, CaFF;
				struct radclock_data inverted_raddata;
				if ( VERB_LEVEL>3 ) {
				 	ca_compare = RAD_DATA(handle)->ca;
				 	read_RADabs_UTC(RAD_DATA(handle), &(RAD_DATA(handle)->last_changed), &Ca_compare, 0);
					verbose(LOG_NOTICE, "RADdata from daemon");
					printout_raddata(RAD_DATA(handle));

					get_kernel_ffclock(handle->clock, &cest);
					fill_radclock_data(&cest, &inverted_raddata);
					verbose(LOG_NOTICE, "RADdata inverted from matching FFdata");
					printout_raddata(&inverted_raddata);

					ca_compare -= inverted_raddata.ca;
					read_RADabs_UTC(&inverted_raddata, &inverted_raddata.last_changed, &CaFF, 0);
					Ca_compare -= CaFF;
					verbose(LOG_NOTICE, " orig - inverted:   ca: %5.2Lf [ns],  Ca: %5.4Lf [ns]",
							ca_compare*1e9, Ca_compare*1e9 );
				}

			}

			/* Adjust system FBclock if requested (and if not piggybacking on ntpd) */
			if (handle->conf->adjust_FBclock == BOOL_ON) { // TODO: catch errors
				update_FBclock(handle);
				verbose(VERB_DEBUG, "Kernel FBclock has been set.");
			}

		}	// if !STARAD_UNSYNC

		/* Update any virtual machine store if configured */
		if (VM_MASTER(handle)) {
			err = push_data_vm(handle);
			if (err < 0) {
				verbose(LOG_WARNING, "Error attempting to push VM data");
				return (1);
			}
		}

   }  // RADCLOCK_SYNC_LIVE actions


	/* Write ascii output files if open, much less urgent than previous tasks */
	print_out_files(handle, &stamp, output, sID);

	/* View updated RADclock data and compare with NTP server stamps in nice
	 * format. The first 10 then every 6 hours (poll_period can change, but
	 * should be fine with a long term average, do not have to be very precise
	 * anyway).
	 * Note: ->n_stamps has been incremented by the algo to prepare for next
	 * stamp. TODO: check this statement, is done here only I think
	 */
	if (VERB_LEVEL && (output->n_stamps < 10) ||
			!(output->n_stamps % ((int)(3600*6/state->poll_period))) )
	{
		read_RADabs_UTC(rad_data, &(rad_data->last_changed), &currtime, PLOCAL_ACTIVE);
		timediff = (double) (currtime - (long double) BST(&stamp)->Te);

		verbose(VERB_CONTROL, "i=%ld: (sID=%d) Response timestamp %.6Lf, "
				"RAD - NTPserver = %.3f [ms], RTT/2 = %.3f [ms]",
				output->n_stamps - 1, sID,
				BST(&stamp)->Te, 1000 * timediff, 1000 * rad_error->min_RTT / 2 );

		verbose(VERB_CONTROL, "i=%ld: Clock Error Bound (cur,avg,std) %.6f "
				"%.6f %.6f [ms]", output->n_stamps - 1,
				1000 * rad_error->error_bound,
				1000 * rad_error->error_bound_avg,
				1000 * rad_error->error_bound_std);
	}

	/* Set initial state of 'signals' - important !!
	 * Has to be placed here, after the algo handled the possible new
	 * parameters, with the next packets coming.
	 */
	handle->conf->mask = UPDMASK_NOUPD;


	/* TELEMETRY:  updates on all clocks and preferred clock are in. */
//	if (telemetry_enabled)
//    teletrig_other =  || ..  ||
//		if (teletrig_thresh || teletrig_other ) send_telebundle;


	JDEBUG_RUSAGE
	return (0);
}<|MERGE_RESOLUTION|>--- conflicted
+++ resolved
@@ -844,7 +844,7 @@
 			}
 		}
 
-		/* Warm/terminate if detect a RTC reset, as currently can't handle this.
+		/* Warn/terminate if detect a RTC reset, as currently can't handle this.
 		 * Hard core detection based on FFdata being wiped, like at boot time.
 		 * Soft detection based on the resetting of secs_to_nextupdate by FFclock RTC processing code,
 		 * which only works if the daemon's preferred clock has first set it the first time itself.
@@ -997,10 +997,7 @@
 	 * from it, or if pref_sID has just changed regardless of stamp identity.
 	 */
 	if (handle->nservers > 1) {
-<<<<<<< HEAD
-=======
 		pref_updated = 0;
->>>>>>> 0652a43a
 		pref_sID_new = preferred_RADclock(handle);
 		if (pref_sID_new != handle->pref_sID) {
 			pref_updated = 1;
@@ -1009,12 +1006,8 @@
 			handle->pref_sID = pref_sID_new;		// register change
 		} else
 			if (sID == handle->pref_sID) pref_updated = 1;
-<<<<<<< HEAD
-	}
-=======
 	} else
 		pref_updated = 1;
->>>>>>> 0652a43a
 
 
 	/*
