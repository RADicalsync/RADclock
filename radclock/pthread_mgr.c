/*
 * Copyright (C) 2006 The RADclock Project (see AUTHORS file)
 * 
 * Redistribution and use in source and binary forms, with or without
 * modification, are permitted provided that the following conditions are met:
 *
 * 1. Redistributions of source code must retain the above copyright notice,
 *    this list of conditions and the following disclaimer.
 *
 * 2. Redistributions in binary form must reproduce the above copyright notice,
 *    this list of conditions and the following disclaimer in the documentation
 *    and/or other materials provided with the distribution.
 *
 * THIS SOFTWARE IS PROVIDED BY THE COPYRIGHT HOLDERS AND CONTRIBUTORS "AS IS"
 * AND ANY EXPRESS OR IMPLIED WARRANTIES, INCLUDING, BUT NOT LIMITED TO, THE
 * IMPLIED WARRANTIES OF MERCHANTABILITY AND FITNESS FOR A PARTICULAR PURPOSE
 * ARE DISCLAIMED. IN NO EVENT SHALL THE COPYRIGHT HOLDER OR CONTRIBUTORS BE
 * LIABLE FOR ANY DIRECT, INDIRECT, INCIDENTAL, SPECIAL, EXEMPLARY, OR
 * CONSEQUENTIAL DAMAGES (INCLUDING, BUT NOT LIMITED TO, PROCUREMENT OF
 * SUBSTITUTE GOODS OR SERVICES; LOSS OF USE, DATA, OR PROFITS; OR BUSINESS
 * INTERRUPTION) HOWEVER CAUSED AND ON ANY THEORY OF LIABILITY, WHETHER IN
 * CONTRACT, STRICT LIABILITY, OR TORT (INCLUDING NEGLIGENCE OR OTHERWISE)
 * ARISING IN ANY WAY OUT OF THE USE OF THIS SOFTWARE, EVEN IF ADVISED OF THE
 * POSSIBILITY OF SUCH DAMAGE.
 */

#include <arpa/inet.h>

#include <pthread.h>
#include <sched.h>
#include <signal.h>
#include <sys/socket.h>
#include <sys/un.h>
#include <syslog.h>
#include <unistd.h>
#include <errno.h>

#include "../config.h"
#include "radclock.h"
#include "radclock-private.h"
#include "kclock.h"		// this one can go once fixedpoint thread is removed

#include "radclock_daemon.h"
#include "sync_history.h"
#include "proto_ntp.h"
#include "sync_algo.h"
#include "config_mgr.h"
#include "fixedpoint.h"		// this one can go once fixedpoint thread is removed
#include "stampinput.h"
#include "stampoutput.h"
#include "pthread_mgr.h"
#include "verbose.h"
#include "jdebug.h"

#include "telemetry_consumer.h"

void
init_thread_signal_mgt()
{
	/* We just started a new thread and we don't want it to catch any
	 * Unix signal. This would be a bad behavior and would make the
	 * recvfrom() call return with an error on SIGHUP or SIGTERM for
	 * example. We want the main program to catch signals and do what
	 * it want to deal with threads.
	 * Also it interacts with pcap_breakloop() and prevents it to terminate
	 * (maybe because it is reinitialising the read system call?)
	 * So first thing to do is to block all signals inherited from main.
	 */
	sigset_t block_mask;
	sigemptyset(&block_mask);
	pthread_sigmask(SIG_SETMASK, &block_mask, NULL);
}


void *
thread_trigger(void *c_handle)
{
	struct radclock_handle *handle;
	int err;

	JDEBUG

	/* Deal with UNIX signal catching */
	init_thread_signal_mgt();
	
	/* Clock handle to be able to read global data */
	handle = (struct radclock_handle *) c_handle;

	/* Initialise trigger thread. If this fails, commit a collective suicide */
	err = trigger_init(handle);
	if (err)
		handle->pthread_flag_stop = PTH_STOP_ALL;
<<<<<<< HEAD

	/* Deal with the next grid point */
	while ((handle->pthread_flag_stop & PTH_TRIGGER_STOP) != PTH_TRIGGER_STOP)
		trigger_work(handle);

	/* Thread exit */
	verbose(LOG_NOTICE, "Thread trigger is terminating.");
	for (int s=0; s < handle->nservers; s++) {
		close(handle->ntp_client[s].socket);
	}
	FIFO_destroy(handle->alarm_buffer);
	handle->alarm_buffer = NULL;
	pthread_exit(NULL);
}


void *
thread_telemetry_consumer(void *c_handle)
{
	struct radclock_handle *handle;
	int err;
	JDEBUG

	/* Deal with UNIX signal catching */
	init_thread_signal_mgt();

	/* Clock handle to be able to read global data */
	handle = (struct radclock_handle *) c_handle;
	
	// Get pointer to shared memory space
	void * shared_memory_handle = handle->telemetry_data.buffer;

	// Allocate temp holding buffer
	void * holding_buffer = malloc(RADCLOCK_TYPICAL_TELEMETRY_PACKET_SIZE);
	int holding_buffer_size = RADCLOCK_TYPICAL_TELEMETRY_PACKET_SIZE;

	// Get the current read position
	int ring_read_pos = get_shared_memory_read_header(shared_memory_handle);
	int last_packet_id = -1;
	int packets_recorded = 0;

	while ((handle->pthread_flag_stop & PTH_TELEMETRY_CON_STOP) != PTH_TELEMETRY_CON_STOP)
	{
		// printf("Running telemetry consumer %d %d\n", holding_buffer, last_packet_id);
		int read_bytes = 1;
		// While packets exist in the ring buffer keep reading them
		while (read_bytes > 0)
			read_bytes = pull_telemetry_batch(&ring_read_pos, &last_packet_id,
			    shared_memory_handle, &packets_recorded, 0,
			    &holding_buffer_size, holding_buffer, -1);

		// Buffer was empty - sleep for a few ms to give producer time to add content
		usleep(1000*SAMPLE_INTERVAL_MS);
	}

	// Release allocated memory
	free(holding_buffer);

	// Detach from shared memory if we are using it
	if (handle->telemetry_data.is_ipc_share)
		detach_shared_memory(shared_memory_handle);

	/* Thread exit */
	verbose(LOG_NOTICE, "Thread telemetry consumer is terminating.");
=======

	/* Deal with the next grid point */
	while ((handle->pthread_flag_stop & PTH_TRIGGER_STOP) != PTH_TRIGGER_STOP)
		trigger_work(handle);

	/* Thread exit */
	verbose(LOG_NOTICE, "Thread trigger is terminating.");
	for (int s=0; s < handle->nservers; s++) {
		close(handle->ntp_client[s].socket);
	}
	FIFO_destroy(handle->alarm_buffer);
	handle->alarm_buffer = NULL;
>>>>>>> caebc374
	pthread_exit(NULL);
}


/*
 * Here only deal with thread synchronisation see process_stamp() for real job
 */
void *
thread_data_processing(void *c_handle)
{
	struct radclock_handle *handle;
	int err;
	useconds_t pktwait, maxwait = 1000000;

	JDEBUG

	/* Deal with UNIX signal catching */
	init_thread_signal_mgt();
	
	/* Clock handle to be able to read global data */
	handle = (struct radclock_handle *) c_handle;

	/* Set wait period for the next grid point (in mus) */
	pktwait = 1000000 * handle->conf->poll_period / handle->nservers;
	if (pktwait > maxwait || pktwait == 0)
		pktwait = maxwait;
<<<<<<< HEAD
	verbose(VERB_DEBUG, "thread_data_processing: pktwait = %d", pktwait);
=======
	verbose(VERB_DEBUG, " thread_data_processing: pktwait = %d", pktwait);
>>>>>>> caebc374

	while ((handle->pthread_flag_stop & PTH_DATA_PROC_STOP) != PTH_DATA_PROC_STOP)
	{
		/* Process rawdata until there is nothing more to process */
		do {
			err = process_stamp(handle);
			
			/* Something really bad, get out of here */
			if (err == -1) {
				handle->pthread_flag_stop = PTH_STOP_ALL;
				source_breakloop(handle, (struct stampsource *)handle->stamp_source);
				break;
			}
		} while (err == 0);

		/* rdb empty, wait for more packets to arrive */
		usleep(pktwait);
	}

	/* Thread exit */
	verbose(LOG_NOTICE, "Thread data processing is terminating.");
	pthread_exit(NULL);
}


void *
thread_fixedpoint(void *c_handle)
{
	struct radclock_handle *handle;
	long int mus;

	JDEBUG

	/* Deal with UNIX signal catching */
	init_thread_signal_mgt();
	
	/* Clock handle to be able to read global data */
	handle = (struct radclock_handle *)c_handle;

	while ((handle->pthread_flag_stop & PTH_FIXEDPOINT_STOP) != PTH_FIXEDPOINT_STOP) {
		/* How long can we sleep? It depends on the number of bits allocated for a
		 * vcount diff to be sure we don't roll over.
		 * sleep = 2^bitcountll(COUNTERDIFF_MAX) * phat
		 * We want to be sure this is going to work fine, so can divide this period
		 * by 2 or 3 ... Let's say 5.
		 */
		mus = (long int) (COUNTERDIFF_MAX / 5 * 1e6);
		usleep(mus);

		update_kernel_fixed(handle);
		verbose(VERB_DEBUG, "FP thread updated fixedpoint data to kernel.");
	}

	/* Thread exit */
	verbose(LOG_NOTICE, "Thread fixedpoint is terminating.");
	pthread_exit(NULL);
}


int
start_thread_NTP_SERV(struct radclock_handle *handle)
{
	int err;
	pthread_attr_t thread_attr;
	pthread_attr_init(&thread_attr);
	pthread_attr_setdetachstate(&thread_attr, PTHREAD_CREATE_JOINABLE);

	verbose(LOG_NOTICE, "Starting NTP server thread");
	err = pthread_create(&(handle->threads[PTH_NTP_SERV]), &thread_attr,
			thread_ntp_server, (void *)(handle));
	if (err)
		verbose(LOG_ERR, "pthread_create() returned error number %d", err);
	 return (err);
}


int
start_thread_VM_UDP_SERV(struct radclock_handle *handle) 
{
	int err;
	pthread_attr_t thread_attr;
	pthread_attr_init(&thread_attr);
	pthread_attr_setdetachstate(&thread_attr, PTHREAD_CREATE_JOINABLE);

	verbose(LOG_NOTICE, "Starting VM UDP server thread");
	err = pthread_create(&(handle->threads[PTH_VM_UDP_SERV]), &thread_attr, 
			thread_vm_udp_server, (void *)(handle));
	if (err) 
		verbose(LOG_ERR, "pthread_create() returned error number %d", err);
	 return (err);
}


int
start_thread_DATA_PROC(struct radclock_handle *handle)
{
	int err;
	pthread_attr_t thread_attr;
	pthread_attr_init(&thread_attr);
	pthread_attr_setdetachstate(&thread_attr, PTHREAD_CREATE_JOINABLE);

	verbose(LOG_NOTICE, "Starting data processing thread");
	err = pthread_create(&(handle->threads[PTH_DATA_PROC]), &thread_attr,
			thread_data_processing, (void *)(handle));
	if (err)
		verbose(LOG_ERR, "pthread_create() returned error number %d", err);
	 return (err);
}


int start_thread_TRIGGER(struct radclock_handle *handle)
{
	int err;
	pthread_attr_t thread_attr;
	pthread_attr_init(&thread_attr);
	pthread_attr_setdetachstate(&thread_attr, PTHREAD_CREATE_JOINABLE);
	struct sched_param sched;

	/*
	 * Increase the priority of that particular thread to improve the accuracy
	 * of the packet sender
	 */
	err = pthread_attr_getschedparam (&thread_attr, &sched);
	sched.sched_priority = sched_get_priority_max(SCHED_FIFO);
	err = pthread_attr_setschedparam (&thread_attr, &sched);
	
	pthread_attr_setschedpolicy(&thread_attr, SCHED_FIFO);

	verbose(LOG_NOTICE, "Starting trigger thread");
	err = pthread_create(&(handle->threads[PTH_TRIGGER]), &thread_attr,
			thread_trigger, (void *)(handle));
	if (err)
		verbose(LOG_ERR, "pthread_create() returned error number %d", err);
	
	return (err);
}


int start_thread_FIXEDPOINT(struct radclock_handle *handle)
{
	int err;
	pthread_attr_t thread_attr;
	pthread_attr_init(&thread_attr);
	pthread_attr_setdetachstate(&thread_attr, PTHREAD_CREATE_JOINABLE);

	verbose(LOG_NOTICE, "Starting fixedpoint thread");
	err = pthread_create(&(handle->threads[PTH_FIXEDPOINT]), &thread_attr,
			thread_fixedpoint, (void *)(handle));
	if (err)
		verbose(LOG_ERR, "pthread_create() returned error number %d", err);
	 return (err);
}

int
start_thread_TELEMETRY_CON(struct radclock_handle *handle)
{
	int err;
	pthread_attr_t thread_attr;
	pthread_attr_init(&thread_attr);
	pthread_attr_setdetachstate(&thread_attr, PTHREAD_CREATE_JOINABLE);

	verbose(LOG_NOTICE, "Starting telemetry thread");
	err = pthread_create(&(handle->threads[PTH_TELEMETRY_CON]), &thread_attr,
			thread_telemetry_consumer, (void *)(handle));
	if (err)
		verbose(LOG_ERR, "pthread_create() returned error number %d", err);
	 return (err);
}

int
start_thread_SHM(struct radclock_handle *handle)
{
	int err;
	pthread_attr_t thread_attr;
	pthread_attr_init(&thread_attr);
	pthread_attr_setdetachstate(&thread_attr, PTHREAD_CREATE_JOINABLE);

	verbose(LOG_NOTICE, "Starting SHM thread");
	err = pthread_create(&(handle->threads[PTH_SHM_CON]), &thread_attr,
			thread_shm, (void *)(handle));
	if (err)
		verbose(LOG_ERR, "pthread_create() returned error number %d", err);
	 return (err);
}
<|MERGE_RESOLUTION|>--- conflicted
+++ resolved
@@ -90,7 +90,6 @@
 	err = trigger_init(handle);
 	if (err)
 		handle->pthread_flag_stop = PTH_STOP_ALL;
-<<<<<<< HEAD
 
 	/* Deal with the next grid point */
 	while ((handle->pthread_flag_stop & PTH_TRIGGER_STOP) != PTH_TRIGGER_STOP)
@@ -155,20 +154,6 @@
 
 	/* Thread exit */
 	verbose(LOG_NOTICE, "Thread telemetry consumer is terminating.");
-=======
-
-	/* Deal with the next grid point */
-	while ((handle->pthread_flag_stop & PTH_TRIGGER_STOP) != PTH_TRIGGER_STOP)
-		trigger_work(handle);
-
-	/* Thread exit */
-	verbose(LOG_NOTICE, "Thread trigger is terminating.");
-	for (int s=0; s < handle->nservers; s++) {
-		close(handle->ntp_client[s].socket);
-	}
-	FIFO_destroy(handle->alarm_buffer);
-	handle->alarm_buffer = NULL;
->>>>>>> caebc374
 	pthread_exit(NULL);
 }
 
@@ -195,11 +180,7 @@
 	pktwait = 1000000 * handle->conf->poll_period / handle->nservers;
 	if (pktwait > maxwait || pktwait == 0)
 		pktwait = maxwait;
-<<<<<<< HEAD
 	verbose(VERB_DEBUG, "thread_data_processing: pktwait = %d", pktwait);
-=======
-	verbose(VERB_DEBUG, " thread_data_processing: pktwait = %d", pktwait);
->>>>>>> caebc374
 
 	while ((handle->pthread_flag_stop & PTH_DATA_PROC_STOP) != PTH_DATA_PROC_STOP)
 	{
