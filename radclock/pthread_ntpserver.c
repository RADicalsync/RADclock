/*
 * Copyright (C) 2006-2012, Julien Ridoux and Darryl Veitch
 * Copyright (C) 2013-2020, Darryl Veitch <darryl.veitch@uts.edu.au>
 * All rights reserved.
 *
 * Redistribution and use in source and binary forms, with or without
 * modification, are permitted provided that the following conditions are met:
 *
 * 1. Redistributions of source code must retain the above copyright notice,
 *    this list of conditions and the following disclaimer.
 *
 * 2. Redistributions in binary form must reproduce the above copyright notice,
 *    this list of conditions and the following disclaimer in the documentation
 *    and/or other materials provided with the distribution.
 *
 * THIS SOFTWARE IS PROVIDED BY THE COPYRIGHT HOLDERS AND CONTRIBUTORS "AS IS"
 * AND ANY EXPRESS OR IMPLIED WARRANTIES, INCLUDING, BUT NOT LIMITED TO, THE
 * IMPLIED WARRANTIES OF MERCHANTABILITY AND FITNESS FOR A PARTICULAR PURPOSE
 * ARE DISCLAIMED. IN NO EVENT SHALL THE COPYRIGHT HOLDER OR CONTRIBUTORS BE
 * LIABLE FOR ANY DIRECT, INDIRECT, INCIDENTAL, SPECIAL, EXEMPLARY, OR
 * CONSEQUENTIAL DAMAGES (INCLUDING, BUT NOT LIMITED TO, PROCUREMENT OF
 * SUBSTITUTE GOODS OR SERVICES; LOSS OF USE, DATA, OR PROFITS; OR BUSINESS
 * INTERRUPTION) HOWEVER CAUSED AND ON ANY THEORY OF LIABILITY, WHETHER IN
 * CONTRACT, STRICT LIABILITY, OR TORT (INCLUDING NEGLIGENCE OR OTHERWISE)
 * ARISING IN ANY WAY OUT OF THE USE OF THIS SOFTWARE, EVEN IF ADVISED OF THE
 * POSSIBILITY OF SUCH DAMAGE.
 */

#include <sys/types.h>
#include <sys/socket.h>
#include <sys/un.h>

#include <arpa/inet.h>
#include <net/if.h>
#include <netinet/in_systm.h>
#include <netinet/in.h>
#include <netinet/udp.h>
#include <netinet/ip.h>
#include <net/ethernet.h>

#include <openssl/md5.h>

#include <errno.h>
#include <pthread.h>
#include <stdlib.h>
#include <string.h>
#include <syslog.h>
#include <unistd.h>

#include "../config.h"
#include "radclock.h"
#include "radclock-private.h"
#include "radclock_daemon.h"
#include "verbose.h"
#include "sync_history.h"
#include "sync_algo.h"
#include "pthread_mgr.h"
#include "proto_ntp.h"
#include "misc.h"
#include "jdebug.h"
#include "config_mgr.h"


/*
 * Adds authentication key
*/
void
add_auth_key(char ** key_data, char * buff)
{
	char crypt_type[16];
	char crypt_key[64];
	int key_id = -1;

	if (sscanf( buff, "%d %s %s", &key_id, crypt_type, crypt_key ) == 3)
	{
		if (0 < key_id && key_id < 129)
		{
			// Data for this key has already been inserted. Warn user
			if (key_data[key_id])
				verbose(LOG_WARNING, "Authentication file read: Key id % has already been allocated", key_id);

			if (strcmp("MD5", crypt_type) == 0)
			{
				char * new_crypt_str = malloc(sizeof(char)*(strlen(crypt_key)+1));
				strcpy(new_crypt_str, crypt_key);
				key_data[key_id] = new_crypt_str;
			}
			else
				verbose(LOG_WARNING, "Authentication file read: Invalid key type. Only MD5 is currently supported");
		}
		else
		{
			verbose(LOG_WARNING, "Authentication file read: key ids must be in range 1-127");
		}
	}
}

/*
 * Read authentication keys to validate requests
 */
char** read_keys()
{
	FILE * fp = fopen("/etc/radclock.keys", "r");
	if (fp == 0)
	{
		verbose(LOG_WARNING, "No authentication keys present within /etc/radclock.keys");
		return 0;
	}
	// Currently allow for up to 128 keys. We could make this more dynamic in future
	char ** key_data = malloc(sizeof(char *)*128);
	memset(key_data, 0, sizeof(char *)*128);
	
	char buff[128];
	int buff_size = 0;
	int ignore_content = 0;

	buff[0] = 0;
	char c;
	while (! feof(fp) )
	{
		fread(&c, 1, 1, fp);
		if (c == '#')
			ignore_content = 1;

		if (! ignore_content && buff_size < 126)
		{
			buff[buff_size] = c;
			buff_size ++;
		}

		if (c == '\n')
		{
			buff[buff_size] = 0;
			add_auth_key(key_data, buff);
			buff_size = 0;
			ignore_content = 0;
		}
	}

	// Check if the last line with no '\n' had data
	buff[buff_size] = 0;
        add_auth_key(key_data, buff);
	
	fclose(fp);
	return key_data;
}



/*
 * Integrated thread and thread-work function for NTP_SERV
 */
void *
thread_ntp_server(void *c_handle)
{
	struct radclock_handle *handle;
	
	/* RADclock related */
	struct radclock_data rdata;
	double clockerror;
	vcounter_t vcount_rec = 0, vcount_xmt = 0;

	/* UNIX socket related */
	int s_server;
	struct sockaddr_in sin_server, sin_client;
	socklen_t len;
	char *pkt_in;
	int pkt_in_mode;
	struct ntp_pkt *pkt_out;
	int n, err;

	/* NTP packet related */
	double rootdelay;				// is uint32_t in ntp_pkt structure
	double rootdispersion;		// is uint32_t in ntp_pkt structure

	/* Timestamps to send [ NTP format ]
	 * reftime: last time (this host's) clock was updated (local time)
	 * org: 		timestamp from the client
	 * rec: 		timestamp when receiving packet (local time)
	 * xmt: 		timestamp when sending packet (local time) */
	l_fp reftime, rec, xmt;


	/* Deal with UNIX signal catching */
	init_thread_signal_mgt();

	/* Local copy of global data handle */
	handle = (struct radclock_handle *) c_handle;

	/* Create the server socket and initialize to listen to clients */
	if ((s_server = socket(AF_INET, SOCK_DGRAM, IPPROTO_UDP)) < 0 ) {
		perror("socket");
		pthread_exit(NULL);
	}
	memset((char *) &sin_client, 0, sizeof(struct sockaddr_in));
	memset((char *) &sin_server, 0, sizeof(struct sockaddr_in));
	len = sizeof(sin_client);
	sin_server.sin_family 		= AF_INET;
	sin_server.sin_addr.s_addr = htonl(INADDR_ANY);
	sin_server.sin_port = htons((long)handle->conf->ntp_downstream_port);

	/* Set a receive timeout */
	struct timeval so_timeout;
	so_timeout.tv_sec 	= 1;
	so_timeout.tv_usec 	= 0;
	setsockopt(s_server, SOL_SOCKET, SO_RCVTIMEO, (void*)(&so_timeout),
			sizeof(struct timeval));

	/* Authentication data structures*/
	unsigned char pck_dgst[16];
	MD5_CTX md5;	
	char ** key_data = read_keys();
	

	/* Bind socket */
	err = bind(s_server, (struct sockaddr *)&sin_server, sizeof(struct sockaddr_in));
	if (err == -1) {
		verbose(LOG_ERR, "NTPserver: Socket bind() error. Killing thread: %s",
				strerror(errno));
		pthread_exit(NULL);
	}

	/* Create incoming and outgoing NTP packet bodies
	 * We don't know what we are receiving (backward compatibility with exotic
	 * NTP clients?) so allocate a big buffer for the receiving side. But in all
	 * cases, reply with minimal packets.
	 * TODO: security issues?
	 */
	pkt_in  = (char*) malloc(sizeof(char)*NTP_PKT_MAX_LEN);
	JDEBUG_MEMORY(JDBG_MALLOC, pkt_in);
	pkt_out = (struct ntp_pkt*) malloc(sizeof(struct ntp_pkt)); // why malloc this?
	JDEBUG_MEMORY(JDBG_MALLOC, pkt_out);

	verbose(LOG_NOTICE, "NTPserver: service begun.");


	/* Accept packets from clients, process requests, and send back data.
	 * The socket timeout ensures recvfrom will not block forever, so that the
	 * while's thread stopping condition can be tested periodically.
	 * This code currently assumes that the daemon is not a Stratum-1.
	 */
	while ((handle->pthread_flag_stop & PTH_NTP_SERV_STOP) != PTH_NTP_SERV_STOP) {

		/* Receive the UDP request using a blocking call with timeout */
		n = recvfrom(s_server, (void*) pkt_in, NTP_PKT_MAX_LEN, 0,
				(struct sockaddr*)&sin_client, &len);
		if (n < 0) {	// no bytes read after timeout
			continue;	// enable check if thread should STOP
		}

		/* Raw timestamp the request packet arrival: must be done ASAP */
		err = radclock_get_vcounter(handle->clock, &vcount_rec);
		if (err < 0) {
			verbose(LOG_WARNING, "NTPserver: failed to read raw timestamp of incoming NTP request");
			continue;			// response will not be sent
		}

		/* Process according to MODE of incoming packet */
		pkt_in_mode = PKT_MODE( ((struct ntp_pkt*)pkt_in)->li_vn_mode );
		switch (pkt_in_mode) {
		case MODE_UNSPEC:
		case MODE_ACTIVE:
		case MODE_PASSIVE:
		case MODE_SERVER:
		case MODE_BROADCAST:
			verbose(VERB_DEBUG, "NTPserver: received bad mode, ignoring.");
			continue;

		case MODE_PRIVATE:
		case MODE_CONTROL:
			/* Who is using ntpq or ntpdc? */
			verbose(VERB_DEBUG, "NTPserver: received control message, ignoring.");
			continue;

		case MODE_CLIENT:
			// process_MODEclient(...)    // move to this when process multiple modes
			break;
		}

		/* Copy the current raddata, looping to ensure consistency.
		 * Is needed to compute timestamps and timestamp errors. */
		do {
			memcpy(&rdata, RAD_DATA(handle), sizeof(struct radclock_data));
		} while (memcmp(&rdata, RAD_DATA(handle), sizeof(struct radclock_data)) != 0);

		
		/* NTP specification "seems" to indicate that the dispersion grows linear
		 * at worst case rate error set to 15 PPM. The constant component is twice
		 * the precision +  the filter dispersion which is a weighted sum of the
		 * (past?) clock offsets.  The value of 15 PPM is somewhat arbitrary, trying
		 * to reflect the fact that XO are much better than their 500 PPM specs.
		 * Also precision in here is horrible ntpd linguo meaning "period" for us.
		 * XXX Here I use the clock error as an equivalent to the filter
		 * dispersion, I think it is safe to use the handle for that value
		 * (should be some kind of longer term value anyway)
		 */
		clockerror = RAD_ERROR(handle)->error_bound_avg;
		rootdispersion = NTP_SERVER(handle)->rootdispersion + clockerror +
			rdata.phat + (vcount_rec - rdata.last_changed) * rdata.phat_local * 15e-6;

		rootdelay = NTP_SERVER(handle)->rootdelay + NTP_SERVER(handle)->minRTT;

		int auth_bytes = 0;
		int auth_pass = 0;
		unsigned int key_id = 0;

		// If the client has requested authentication and we have some key data
		if (n > 48 && key_data)
		{
			key_id = ntohl( ((struct ntp_pkt*)pkt_in)->exten[0] );
			if (key_id > 0 && key_id < 128 && key_data[key_id])
			{
				MD5_Init(&md5);
				MD5_Update(&md5, key_data[key_id], strlen(key_data[key_id]));
				MD5_Update(&md5, pkt_in, 48);
				MD5_Final(pck_dgst, &md5);
				if  (memcmp(pck_dgst, ((struct ntp_pkt*)pkt_in)->mac, 16) == 0)
				{
					verbose(LOG_WARNING, "NTP client authentication SUCCESS");
					auth_pass = 1;
				}
				else
					verbose(LOG_WARNING, "NTP client authentication FAILURE");
				auth_bytes = 20;
			}
			else
				verbose(LOG_WARNING, "NTP client authentication request invalid key_id %d", key_id);
		}
		else if ( !key_data )
			verbose(LOG_WARNING, "NTP client authentication request when this server has no keys");
		/* Fill the outgoing packet
		 * Fixed point conversion of rootdispersion and rootdelay with up-down round up
		 * NTP_VERSION:  add an abusive value to enable RAD client<-->server testing
		 */
		memset((char *) pkt_out, 0, sizeof(struct ntp_pkt));
<<<<<<< HEAD
		u_char ntpversion = 4;		// use instead of NTP_VERSION to signal 
		
=======
		//u_char ntpversion = 5;		// use instead of NTP_VERSION to signal a RADclock server
		u_char ntpversion = NTP_VERSION;
	
>>>>>>> 2df7d0ce
		/* NTP Standard requires special stratum and LI if server not in sync */
		if (HAS_STATUS(handle, STARAD_UNSYNC)) {
			pkt_out->stratum = 0;	// STRATUM_UNSPEC not used in responses, mapped to 0
			pkt_out->li_vn_mode = PKT_LI_VN_MODE(LEAP_NOTINSYNC, ntpversion, MODE_SERVER);
		} else {
			pkt_out->stratum = NTP_SERVER(handle)->stratum + 1;
			// TODO: pass on per-pkt LI from daemon's server, include in  ntp_server to access?
			pkt_out->li_vn_mode = PKT_LI_VN_MODE(LEAP_NOWARNING, ntpversion, MODE_SERVER);
		}
		
		pkt_out->ppoll			= ((struct ntp_pkt*)pkt_in)->ppoll;
		pkt_out->precision		= -18;	/* TODO: should pass min(STA_NANO (or mus), phat) in power of 2 or so */
		pkt_out->rootdelay 		= htonl( (uint32_t)(rootdelay * 65536. + 0.5));
		pkt_out->rootdispersion = htonl( (uint32_t)(rootdispersion * 65536. + 0.5));
	
		/* refid:  wording in the standard, for daemons with stratum>1, is unclear
		 *   Examples frequently suggest that the refid of the daemon should replicate
		 *   that of the daemon's server, ie:
		 *     		pkt_out->refid	= htonl(NTP_SERVER(handle)->refid);
		 *   however this recursion would result in the whole tree under a Stratum-1
		 *   having the Stratum 1's IP address (in fact S1 code string!) as a refid,
		 *   not useful for loop detection.
		 *   We implement the other interpretation, that the refid of the daemon be
		 *   the IP address of its server (whether the server is Stratum-1 or not).
		 *   It is this refid (the daemon's own) that is inserted into response packets.
		 *	TODO: add timingloop test: test if refid of this client not the daemon's server IP
		 * TODO: put in appropriate KISS code (DENY seems only fit) if stratum set to zero above?
		 */
		 // Note:  no htonl conversion on IP addresss, so don't convert back here !
		 pkt_out->refid = NTP_CLIENT(handle)->s_to.sin_addr.s_addr;
		 
		 
      // inet_ntoa(NTP_CLIENT(handle)->s_from.sin_addr)



		/* Fill the timestamp fields
		 * reftime, rec:  use rAdclock
		 * org:           copied over from the xmt field of incoming request pkt
		 * xmt:           use raDclock (more robust, accurate, faster)
		 */
		long double time;
		//memset((char *) &reftime, 0, sizeof(l_fp));
		//memset((char *) &org, 0, sizeof(l_fp));
		//memset((char *) &rec, 0, sizeof(l_fp));
		//memset((char *) &xmt, 0, sizeof(l_fp));
		
		/* Reference time (time RADclock was last updated on this server) */
		read_RADabs_UTC(&handle->rad_data, &rdata.last_changed, &time, PLOCAL_ACTIVE);
		UTCld_to_NTPtime(&time, &reftime);
		pkt_out->reftime.l_int = htonl(reftime.l_int);
		pkt_out->reftime.l_fra = htonl(reftime.l_fra);

		/* Origin Timestamp (Ta in algo language) */
		pkt_out->org = ((struct ntp_pkt*)pkt_in)->xmt;

		/* Receive Timestamp (Tb in algo language) */
		read_RADabs_UTC(&handle->rad_data, &vcount_rec, &time, PLOCAL_ACTIVE);
		UTCld_to_NTPtime(&time, &rec);
		pkt_out->rec.l_int = htonl(rec.l_int);
		pkt_out->rec.l_fra = htonl(rec.l_fra);

		verbose(VERB_DEBUG, "Reply to NTP client %s with statum=%d rdelay=%.06f "
				"rdisp= %.06f clockerror= %.06f diff= %"VC_FMT" Tb= %d.%06d",
				inet_ntoa(sin_client.sin_addr), pkt_out->stratum, rootdelay,
				rootdispersion, clockerror, (vcount_rec - rdata.last_changed),
				rec.l_int, rec.l_fra );

		/* Transmit Timestamp (Te in algo language) */
		err = radclock_get_vcounter(handle->clock, &vcount_xmt); // send ASAP after this
		if (err < 0) {
			verbose(LOG_WARNING, "NTPserver: failed to read raw timestamp of outgoing NTP response");
			continue;			// response will not be sent
		}
		/* Use difference clock:  xmt = rec + Cd(vcount_xmt) - Cd(vcount_rec)
		 * Ignore plocal refinement for greater robustness and simplicity:
		 * at these timescales, the difference is sub-ns */
		time += handle->rad_data.phat*(vcount_xmt - vcount_rec);
		UTCld_to_NTPtime(&time, &xmt);
		pkt_out->xmt.l_int = htonl(xmt.l_int);
		pkt_out->xmt.l_fra = htonl(xmt.l_fra);

		// Tell the client that the same key was used for auth in reply
		if (auth_bytes)
		{
			pkt_out->exten[0] = ((struct ntp_pkt*)pkt_in)->exten[0];

			// Sign reply with key
			MD5_Init(&md5);
			MD5_Update(&md5, key_data[key_id], strlen(key_data[key_id]));
			MD5_Update(&md5, pkt_out, LEN_PKT_NOMAC);
			MD5_Final(pck_dgst, &md5);
			memcpy(pkt_out->mac, pck_dgst, 16);
		}

		/* Send data back using the client's address */
		// TODO: So far we send the minimum packet size ... we may change that later
		err = sendto(s_server, (char*)pkt_out, LEN_PKT_NOMAC + auth_bytes, 0,
				(struct sockaddr *)&sin_client, len);
		if (err < 0)
			verbose(LOG_ERR, "NTPserver: Socket send() error: %s", strerror(errno));
			
	} /* while */


	/* Thread exit */
	verbose(LOG_NOTICE, "NTPserver: thread is terminating.");
	JDEBUG_MEMORY(JDBG_FREE, pkt_in);
	free(pkt_in);
	JDEBUG_MEMORY(JDBG_FREE, pkt_out);
	free(pkt_out);
	close(s_server);		// test this
	
	pthread_exit(NULL);
}<|MERGE_RESOLUTION|>--- conflicted
+++ resolved
@@ -333,14 +333,9 @@
 		 * NTP_VERSION:  add an abusive value to enable RAD client<-->server testing
 		 */
 		memset((char *) pkt_out, 0, sizeof(struct ntp_pkt));
-<<<<<<< HEAD
-		u_char ntpversion = 4;		// use instead of NTP_VERSION to signal 
-		
-=======
 		//u_char ntpversion = 5;		// use instead of NTP_VERSION to signal a RADclock server
 		u_char ntpversion = NTP_VERSION;
 	
->>>>>>> 2df7d0ce
 		/* NTP Standard requires special stratum and LI if server not in sync */
 		if (HAS_STATUS(handle, STARAD_UNSYNC)) {
 			pkt_out->stratum = 0;	// STRATUM_UNSPEC not used in responses, mapped to 0
