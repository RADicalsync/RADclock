--- conflicted
+++ resolved
@@ -392,7 +392,7 @@
 	 * (e.g. systemd) handles it and prevents starting as daemon again.
 	 * In Linux, systemd, which has PID=1, starts this daemon as it's child. So, the
 	 * daemon always has PPID=1. This condition is thus invalid.
-	if( getppid() == 1 ) {
+	if (getppid() == 1) {
 		verbose(LOG_NOTICE, "Already a daemon");
 		return (0);
 	}
@@ -588,13 +588,9 @@
 
 	/*
 	 * Thread related stuff
-	 * Initialize and set thread detached attribute explicitely
+	 * Initialize and set thread detached attribute explicitly
 	 */
 	handle->pthread_flag_stop = 0;
-<<<<<<< HEAD
-	//handle->matchqueue_mutex = 0;		// to manage use by both PROC and SHM
-=======
->>>>>>> caebc374
 	pthread_mutex_init(&(handle->globaldata_mutex), NULL);
 
 	handle->syncalgo_mode = RADCLOCK_BIDIR; // hardwired, as yet not really used
@@ -1567,10 +1563,6 @@
 
 	/* Clear thread stuff */
 	pthread_mutex_destroy(&(handle->globaldata_mutex));
-<<<<<<< HEAD
-	//pthread_mutex_destroy(&(handle->matchqueue_mutex));
-=======
->>>>>>> caebc374
 
 	/* Detach IPC shared memory if were running as IPC server. */
 	if (handle->conf->server_ipc == BOOL_ON)
