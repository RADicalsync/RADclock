/*
 * Copyright (C) 2006-2012, Julien Ridoux and Darryl Veitch
 * Copyright (C) 2013-2020, Darryl Veitch <darryl.veitch@uts.edu.au>
 * All rights reserved.
 *
 * Redistribution and use in source and binary forms, with or without
 * modification, are permitted provided that the following conditions are met:
 *
 * 1. Redistributions of source code must retain the above copyright notice,
 *    this list of conditions and the following disclaimer.
 *
 * 2. Redistributions in binary form must reproduce the above copyright notice,
 *    this list of conditions and the following disclaimer in the documentation
 *    and/or other materials provided with the distribution.
 *
 * THIS SOFTWARE IS PROVIDED BY THE COPYRIGHT HOLDERS AND CONTRIBUTORS "AS IS"
 * AND ANY EXPRESS OR IMPLIED WARRANTIES, INCLUDING, BUT NOT LIMITED TO, THE
 * IMPLIED WARRANTIES OF MERCHANTABILITY AND FITNESS FOR A PARTICULAR PURPOSE
 * ARE DISCLAIMED. IN NO EVENT SHALL THE COPYRIGHT HOLDER OR CONTRIBUTORS BE
 * LIABLE FOR ANY DIRECT, INDIRECT, INCIDENTAL, SPECIAL, EXEMPLARY, OR
 * CONSEQUENTIAL DAMAGES (INCLUDING, BUT NOT LIMITED TO, PROCUREMENT OF
 * SUBSTITUTE GOODS OR SERVICES; LOSS OF USE, DATA, OR PROFITS; OR BUSINESS
 * INTERRUPTION) HOWEVER CAUSED AND ON ANY THEORY OF LIABILITY, WHETHER IN
 * CONTRACT, STRICT LIABILITY, OR TORT (INCLUDING NEGLIGENCE OR OTHERWISE)
 * ARISING IN ANY WAY OUT OF THE USE OF THIS SOFTWARE, EVEN IF ADVISED OF THE
 * POSSIBILITY OF SUCH DAMAGE.
 */

// TODO we probably don't need all these includes anymore
#include <sys/time.h>
#include <sys/types.h>
#include <sys/socket.h>
#include <sys/stat.h>

#include <net/if.h>
#include <netinet/in_systm.h>
#include <netinet/in.h>
#include <netinet/udp.h>
#include <netinet/ip.h>
#include <net/ethernet.h>
#include <arpa/inet.h>

#include <errno.h>
#include <fcntl.h>
#include <getopt.h>
#include <math.h>
#include <pthread.h>
#include <sched.h>
#include <signal.h>
#include <stdio.h>
#include <stdlib.h>
#include <string.h>
#include <syslog.h>
#include <time.h>
#include <unistd.h>

#include "../config.h"
#include "radclock.h"
#include "radclock-private.h"
#include "kclock.h"

#include "radclock_daemon.h"
#include "logger.h"
#include "verbose.h"
#include "sync_history.h"
#include "proto_ntp.h"
#include "sync_algo.h"
#include "create_stamp.h"
#include "config_mgr.h"
#include "pthread_mgr.h"
#include "rawdata.h"
#include "stampinput.h"
#include "stampinput_int.h"
#include "stampoutput.h"
#include "jdebug.h"
#include "ring_buffer.h"
#include "ntp_auth.h"

#include <sys/sysctl.h>

/* Default PID lockfile (-P overrides this) */
#define DAEMON_LOCK_FILE ( RADCLOCK_RUN_DIRECTORY "/radclock.pid" )



/* Globals */

/* RADclock handler */
struct radclock_handle *clock_handle;

/* Verbose data contains pthread_mutex */
extern struct verbose_data_t verbose_data;

/* Debug */
#ifdef WITH_JDEBUG
long int jdbg_memuse = 0;
struct rusage jdbg_rusage;
#endif




/*************************** Helper Routines ******************************/

/*** Guide to input parameters of radclock ***/
static void usage(void) {
	fprintf(stderr, "usage: radclock [options] \n"
		"\t-x do not serve radclock time/data (to kernel or processes)\n"
		"\t-d run as a daemon\n"
		"\t-c <filename> path to alternative configuration file\n"
		"\t-l <filename> path to alternative log file\n"
		"\t-i <interface>\n"
		"\t-n <hostname> the host running radclock\n"
		"\t-t <hostname> the timeserver radclock will query\n"
		"\t-p <poll_period> [sec] default is DEFAULT_NTP_POLL_PERIOD=16\n"
		"\t-r <filename> read raw sync input from pcap file (\"-\" for stdin)\n"
		"\t-s <filename> read sync input from ascii file (header comments and "
				"extra columns skipped)\n"
		"\t-w <filename> write raw sync output to file (modified pcap format)\n"
		"\t-a <filename> write sync output to file (ascii)\n"
		"\t-o <filename> write radclock algo output to file (ascii)\n"
		"\t-P <filename> write pid lockfile to file\n"
		"\t-U <port_number> NTP upstream port\n"
		"\t-D <port_number> NTP downstream port\n"
		"\t-v -vv verbose\n"
		"\t-V print version\n"
		"\t-h this help message\n"
		);
	exit(EXIT_SUCCESS);
}









/*-------------------------------------------------------------------------*/
/************************ Daemon(-like) Routines ***************************/
/*-------------------------------------------------------------------------*/

/*
 * Reparse the configuration file when receiving SIGHUP, and take
 * special initialization actions if needed, and print out updated parameters.
 * Parameter changes handled directly by PROC:
 * 	UPDMASK_ADJUST_FFCLOCK
 * 	UPDMASK_ADJUST_FBCLOCK
 * Parameter changes handled by the algo only:
 * 	UPDMASK_DELTA_HOST
 * 	UPDMASK_DELTA_NET
 * 	UPDMASK_POLLPERIOD
 * 	UPDMASK_TEMPQUALITY
*/

// TODO : Reload of individual physical parameters is not handled
static int
rehash_daemon(struct radclock_handle *handle, uint32_t param_mask)
{
	struct radclock_config *conf;
	int err;
	
	JDEBUG

	conf = handle->conf;

	verbose(LOG_NOTICE, "Rereading configuration and acting on allowed changes");
	/* Parse the configuration file, update all conf values */
	if (!(config_parse(conf, &param_mask, handle->is_daemon, &handle->nservers))) {
		verbose(LOG_ERR, " Error: Rehash of configuration file failed");
		return (1);
	}

	if (HAS_UPDATE(param_mask, UPDMASK_SYNCHRO_TYPE))
		verbose(LOG_WARNING, " It is not possible to change the type of client "
				"synchronisation on the fly!");

	//XXX Should check we have only one input selected
	if (HAS_UPDATE(param_mask, UPDMASK_NETWORKDEV) ||
			HAS_UPDATE(param_mask, UPDMASK_SYNC_IN_PCAP) ||
			HAS_UPDATE(param_mask, UPDMASK_SYNC_IN_ASCII))
	{
		verbose(LOG_WARNING, " It is not possible to change the type of input "
				"on the fly!");
		verbose(LOG_WARNING, " Parameter is parsed and saved but not taken "
				"into account");
		CLEAR_UPDATE(param_mask, UPDMASK_NETWORKDEV);
		CLEAR_UPDATE(param_mask, UPDMASK_SYNC_IN_PCAP);
		CLEAR_UPDATE(param_mask, UPDMASK_SYNC_IN_ASCII);
	}

	if (HAS_UPDATE(param_mask, UPDMASK_VERBOSE)) {
		set_verbose(handle, conf->verbose_level, 1);
		//verbose(LOG_NOTICE, " Verbose level reset to %d", conf->verbose_level);
	}
		
// TODO: The old naming convention for server IPC could be changed for clarity.
// Would require an update of config file parsing.
	if (HAS_UPDATE(param_mask, UPDMASK_SERVER_IPC)) {
		switch (conf->server_ipc) {
		case BOOL_ON:
			err = sms_init_writer(handle->clock);
			if (err)
				return (1);
			verbose(LOG_NOTICE, " IPC Shared Memory ready and updating");
			break;
		case BOOL_OFF:
			verbose(LOG_NOTICE, " IPC Shared Memory no longer updating");
			sms_detach(handle->clock);		// detach segment, but do not destroy!
			break;
		}
	}

	if (HAS_UPDATE(param_mask, UPDMASK_SERVER_TELEMETRY)) {
		switch (conf->server_telemetry) {
		case BOOL_ON:
			err = telemetry_init(handle);
			if (err)
				return (1);
			verbose(LOG_NOTICE, " Telemetry Agent ready and updating");
			break;
		case BOOL_OFF:
			verbose(LOG_NOTICE, " Telemetry Agent no longer running");
			telemetry_deactivate(handle);		// detach segment, but do not destroy!
			break;
		}
	}	

	if (HAS_UPDATE(param_mask, UPDMASK_SERVER_NTP)) {
		switch (conf->server_ntp) {
		case BOOL_ON:
			verbose(LOG_NOTICE, " RADserver will be activated");
			//start_thread_NTP_SERV(handle);   // now done in start_live
			break;
		case BOOL_OFF:
			handle->pthread_flag_stop |= PTH_NTP_SERV_STOP;
			verbose(LOG_NOTICE, " RADserver has been shut down");
			break;
		}
	}

	if (HAS_UPDATE(param_mask, UPDMASK_SERVER_VM_UDP)) {
		switch (conf->server_vm_udp) {
		case BOOL_ON:	
			//start_thread_VM_UDP_SERV(handle);
			break;
		case BOOL_OFF:
			clock_handle->pthread_flag_stop |= PTH_VM_UDP_SERV_STOP;
// TODO should we join the thread in here ... requires testing
//			pthread_join(clock_handle->threads[PTH_VM_UDP_SERV], &thread_status);
			break;
		}
	}

	/* Management of output files */
	if (HAS_UPDATE(param_mask, UPDMASK_SYNC_OUT_ASCII)) {
		close_output_stamp(handle);
		open_output_stamp(handle);
		CLEAR_UPDATE(param_mask, UPDMASK_SYNC_OUT_ASCII);
	}

	if (HAS_UPDATE(param_mask, UPDMASK_CLOCK_OUT_ASCII)) {
		close_output_matlab(handle);
		open_output_matlab(handle);
		CLEAR_UPDATE(param_mask, UPDMASK_CLOCK_OUT_ASCII);
	}

	if (HAS_UPDATE(param_mask, UPDMASK_SYNC_OUT_PCAP)) {
		err = update_dumpout_source(handle, (struct stampsource *)handle->stamp_source);
		if (err != 0) {
			verbose(LOG_ERR, " Things are probably out of control. Bye !");
			exit (1);
		}
		CLEAR_UPDATE(param_mask, UPDMASK_SYNC_OUT_PCAP);
	}


	/* Change the filter on the open BPF device */
	if (HAS_UPDATE(param_mask, UPDMASK_SYNCHRO_TYPE) ||
			HAS_UPDATE(param_mask, UPDMASK_SERVER_NTP) ||
			HAS_UPDATE(param_mask, UPDMASK_TIME_SERVER) ||
			HAS_UPDATE(param_mask, UPDMASK_HOSTNAME))
	{
		err = update_filter_source(handle, (struct stampsource *)handle->stamp_source);
		if (err != 0)  {
			verbose(LOG_ERR, " Things are probably out of control. Bye !");
			exit (1);
		}
		CLEAR_UPDATE(param_mask, UPDMASK_TIME_SERVER);
		CLEAR_UPDATE(param_mask, UPDMASK_HOSTNAME);
	}

	/*  Print configuration actually used */
	config_print(LOG_NOTICE, conf, handle->nservers);

	/* Push param_mask into the config so that the algo sees it,
	 * since only algo related thing should be remaining
	 */
	conf->mask = param_mask;

	return (0);
}


static void
logger_verbose_bridge(int level, char *msg)
{
	switch (level) {
	case RADLOG_ERR:
		verbose(LOG_ERR, msg);
		break;
	case RADLOG_WARNING:
		verbose(LOG_WARNING, msg);
		break;
	case RADLOG_NOTICE:
		verbose(LOG_NOTICE, msg);
		break;
	}
}


/**
 * Signal handler function
 */
static void
signal_handler(int sig)
{
	uint32_t param_mask = UPDMASK_NOUPD;

	switch(sig){

// TODO fix this commment
	/*
	 * We caught a SIGHUP, if the algo is processing data, we delay the
	 * configuration update to keep data consistent.  Other possiblity is that
	 * we are blocked on pcap capture function. We then force leaving the
	 * blocking state and the capture exit with a specific error code to goto
	 * rehash call.  Warning: this is valid as long as the pcap capture and
	 * pcap_breakloop calls are made from the same thread. If we fork the
	 * capture loop from the main(), this will not work anymore. See man
	 * pcap_breakloop
	 */
	case SIGHUP:
		clock_handle->unix_signal = SIGHUP;
		source_breakloop(clock_handle,
				(struct stampsource *)clock_handle->stamp_source);
		verbose(LOG_NOTICE, "SIGHUP scheduled after packet processing.");
		break;

	/*
	 * First of all raise our exit flag and break loop (blocking function for
	 * live input
	 */
	case SIGTERM:
		clock_handle->unix_signal = SIGTERM;
		source_breakloop(clock_handle,
				(struct stampsource *)clock_handle->stamp_source);
		break;

	/* user signal 1 */
	case SIGUSR1:
		verbose(LOG_NOTICE, "SIGUSR1 received, closing log file.");
		if (verbose_data.fd != NULL) {
			pthread_mutex_lock(&(verbose_data.vmutex));
			fclose(verbose_data.fd);
			verbose_data.fd = NULL;
			pthread_mutex_unlock(&(verbose_data.vmutex));
		}
		break;

	/* user signal 2 */

	case SIGUSR2:
		// This signal should be executed via ansible C&C - (sudo killall -31 radclock)
		verbose(LOG_NOTICE, "SIGUSR2 received, light recheck of config - check public serving.");
		light_config_parse(clock_handle->conf, &param_mask, clock_handle->is_daemon, &clock_handle->nservers);
		break;
	}
}


/*
 * Function that fork the process and creates the running daemon
 */
static int
daemonize(const char* lockfile, int *daemon_pid_fd)
{
	/* Scheduler */
	struct sched_param sched;

	/* Process ID, Session ID, Lock file */
	pid_t pid, sid;
	char* str = (char*) malloc(20 * sizeof(char));
	JDEBUG_MEMORY(JDBG_MALLOC, str);

	/* If already a daemon */
	if( getppid() == 1 ) {
		verbose(LOG_NOTICE, "Already a daemon");
		return (0);
	}

	/* Fork off the parent process */
	pid = fork();
	if (pid < 0) {
		exit(EXIT_FAILURE);
	}

	/* If we got a good PID, then we can exit the parent process. */
	if (pid > 0) {
		exit(EXIT_SUCCESS);
	}

	/* Change the file mode mask to the complement of mode 750 */
	umask(027);

	/* Open any logs here. Allow all levels */
	setlogmask (LOG_UPTO (LOG_DEBUG));
	openlog ("radclock ", LOG_CONS | LOG_PID | LOG_NDELAY, LOG_DAEMON);

	/* Create a new SID for the child process */
	sid = setsid();
	if (sid < 0) {
		syslog (LOG_ERR, "sid error");
		exit(EXIT_FAILURE);
	}

	/* Mutual exclusion of concurrent daemons */
	*daemon_pid_fd = open(lockfile, O_RDWR|O_CREAT, 0640);

	if (*daemon_pid_fd <= 0) {
		verbose(LOG_ERR, "Cannot open lock file");
		exit(EXIT_FAILURE);
	}

	/* The first instance locks the pid file */
	if ( lockf(*daemon_pid_fd, F_TLOCK,0) < 0) {
		verbose(LOG_ERR, "Cannot lock. Is another instance of radclock running?");
		exit(EXIT_FAILURE);
	}

	/* Record pid to lockfile (write is a no buffering function) */
	sprintf(str, "%d\n", getpid());
	write(*daemon_pid_fd, str, strlen(str));

	/* Change the current working directory */
	if ((chdir("/")) < 0) {
		/* Log the failure */
		syslog (LOG_ERR, "chdir error");
		exit(EXIT_FAILURE);
	}

	/* Close out the standard file descriptors */
	close(STDIN_FILENO);
	close(STDOUT_FILENO);
	close(STDERR_FILENO);

	/* Boost our scheduler priority. Here I assume we have access to the
	 * Posix scheduling API ... and if not?
	 */
#ifdef HAVE_LIBRT
	sched.sched_priority = sched_get_priority_max(SCHED_FIFO);
	if (sched_setscheduler(0, SCHED_FIFO, &sched) == -1)
		verbose(LOG_ERR, "Could not set scheduler priority");
#endif

	JDEBUG_MEMORY(JDBG_FREE, str);
	free(str);

	return (1);
}

int 
telemetry_init(struct radclock_handle *handle)
{
	struct stat sb;
	// Make sure the directory is set to permission read, write and exe for all users. 
	// As different plugins from other users need to read and move cache files around
	mode_t old_mask = umask(0);
	if (stat(TELEMETRY_CACHE_DIR, &sb) < 0) {
		if (mkdir(TELEMETRY_CACHE_DIR, 0777) < 0) {
			umask(old_mask);
			logger(RADLOG_ERR, "Cannot create %s directory", TELEMETRY_CACHE_DIR);
			return (1);
		}
	}

	// Also make /radclock.old
	if (stat(TELEMETRY_CACHE_OLD_DIR, &sb) < 0) {
		if (mkdir(TELEMETRY_CACHE_OLD_DIR, 0777) < 0) {
			umask(old_mask);
			logger(RADLOG_ERR, "Cannot create %s directory", TELEMETRY_CACHE_OLD_DIR);
			return (1);
		}
	}
	umask(old_mask);


	if (handle->telemetry_data.buffer == NULL) {
		handle->telemetry_data.buffer_size = RADCLOCK_RING_BUFFER_BYTES;
		handle->telemetry_data.buffer = malloc(RADCLOCK_RING_BUFFER_BYTES);
		handle->telemetry_data.is_ipc_share = 0;
		handle->telemetry_data.write_pos = 0;
		handle->telemetry_data.packetId = 0;

		handle->telemetry_data.holding_buffer_size = RADCLOCK_TYPICAL_TELEMETRY_PACKET_SIZE;
		handle->telemetry_data.holding_buffer = malloc(RADCLOCK_TYPICAL_TELEMETRY_PACKET_SIZE);	

		// Set shared memory read, write and fill heads to 0
		init_shared_memory(handle->telemetry_data.buffer);

		// memset(handle->telemetry_data.buffer + RADCLOCK_RING_BUFFER_READ_HEAD,    0, sizeof(int));
		// memset(handle->telemetry_data.buffer + RADCLOCK_RING_BUFFER_WRITE_HEAD,   0, sizeof(int));
		// memset(handle->telemetry_data.buffer + RADCLOCK_RING_BUFFER_FILL_HEAD,    0, sizeof(int));

	} else
		logger(RADLOG_NOTICE, "Telemetry shared memory buffer already exists\n", strerror(errno));

	return (0);
}

int 
telemetry_deactivate(struct radclock_handle *handle)
{
	fprintf(stdout, "Trying to deactivate telemetry ...");

	if (handle->telemetry_data.buffer != NULL) {
		// Free shared memory
		handle->telemetry_data.buffer_size = 0;
		free(handle->telemetry_data.buffer);
		handle->telemetry_data.buffer = NULL;

		// Free holding buffer
		free(handle->telemetry_data.holding_buffer);
		handle->telemetry_data.holding_buffer = NULL;
		handle->telemetry_data.holding_buffer_size = 0;

		fprintf(stdout, " Done.\n");
	} else
		fprintf(stdout, " already deactivated.\n");

	return (0);
}



static struct radclock_handle *
create_handle(struct radclock_config *conf, int is_daemon)
{
	struct radclock_handle *handle;
	handle = malloc(sizeof(struct radclock_handle));
	if (!handle)
		return (NULL);

	handle->clock = radclock_create();
	handle->conf= conf;
	handle->is_daemon = is_daemon;

	/* Multiple server management */
	handle->nservers = 0;
	handle->pref_sID = 0;
	handle->lastalarm_sID = -1;
	
	handle->run_mode = RADCLOCK_SYNC_NOTSET;
	strcpy(handle->hostIP, "");

	/* Output files */
	handle->stampout_fd = NULL;
	handle->matout_fd = NULL;

	/* Telemetry initialisation */
	handle->telemetry_data.buffer_size = 0;
	handle->telemetry_data.buffer = NULL;
	handle->telemetry_data.holding_buffer_size = 0;
	handle->telemetry_data.holding_buffer = NULL;

	handle->telemetry_data.prior_data = NULL;
	handle->telemetry_data.prior_data_size = 0;

<<<<<<< HEAD
	// These values won't matter too much as the first push will set them
	// handle->telemetry_data.prior_status = 0;
	// handle->telemetry_data.prior_PICN = 0;
	// handle->telemetry_data.prior_uA = 0;
	// handle->telemetry_data.prior_leapsec_total = 0;
	gettimeofday(&handle->telemetry_data.last_msg_time,NULL);

=======
	handle->accepted_public_ntp = 0;
	handle->rejected_public_ntp = 0;

	// These values won't matter too much as the first push will set them
	gettimeofday(&handle->telemetry_data.last_msg_time,NULL);

	// Set id to 0 to flag initial blank stamp
	int SHM_QUEUE_SIZE = 1024;
	handle->SHM_stamps = (struct radclock_shm_ts *) malloc(sizeof(struct radclock_shm_ts) * SHM_QUEUE_SIZE);
	handle->SHM_stamp_write_id = 0;
	handle->SHM_stamps_queue_size = SHM_QUEUE_SIZE;
	// Set all data in shm stamp queue to 0 to flag no data
	memset(handle->SHM_stamps, 0, sizeof(struct radclock_shm_ts) * SHM_QUEUE_SIZE);

>>>>>>> d2cdfc40
	handle->ntp_keys = read_keys();

	/*
	 * Thread related stuff
	 * Initialize and set thread detached attribute explicitely
	 */
	handle->pthread_flag_stop = 0;
	handle->wakeup_checkfordata = 0;
	//handle->matchqueue_mutex = 0;		// to manage use by both PROC and SHM
	pthread_mutex_init(&(handle->globaldata_mutex), NULL);
	pthread_mutex_init(&(handle->wakeup_mutex), NULL);
	pthread_cond_init(&(handle->wakeup_cond), NULL);

	handle->syncalgo_mode = RADCLOCK_BIDIR; // hardwired, as yet not really used
	handle->stamp_source = NULL;

	/* Raw data queues */
	handle->pcap_queue = (void*) malloc(sizeof(struct raw_data_bundle));
	JDEBUG_MEMORY(JDBG_MALLOC, handle->pcap_queue);
	memset(handle->pcap_queue, 0, sizeof(struct raw_data_queue));
	pthread_mutex_init(&(handle->pcap_queue->rdb_mutex), NULL);
	handle->pcap_queue->rdb_start = NULL;
	handle->pcap_queue->rdb_end = NULL;

	handle->ieee1588eq_queue = (void*) malloc(sizeof(struct raw_data_bundle));
	JDEBUG_MEMORY(JDBG_MALLOC, handle->ieee1588eq_queue);
	memset(handle->ieee1588eq_queue, 0, sizeof(struct raw_data_queue));
	pthread_mutex_init(&(handle->ieee1588eq_queue->rdb_mutex), NULL);
	handle->ieee1588eq_queue->rdb_start = NULL;
	handle->ieee1588eq_queue->rdb_end = NULL;

	/* Handle structure for per-server data, and stamp matching queue */
	struct bidir_algodata *algodata;
	algodata = malloc(sizeof *algodata);
	init_stamp_queue(algodata);
	handle->algodata = (void*) algodata;	// enduring copy of ptr to algodata data

	/* Handle structure for per-server perf data, stamp matching queue, and buffer */
	struct bidir_perfdata *perfdata;
	perfdata = malloc(sizeof *perfdata);
	init_stamp_queue(perfdata);				// implicit cast works
	handle->perfdata = (void*) perfdata;	// enduring copy of ptr to perfdata

	/* Initialize all servers to trusted. */
	handle->servertrust = 0;

	return (handle);
}


/* Allocate space, and initialize, `arrays' of structures for ns RADclocks. */
static void
init_mRADclocks(struct radclock_handle *handle, int ns)
{
	int s;
	struct bidir_algodata *algodata;
	struct bidir_perfdata *perfdata;

	handle->nservers = ns;	// just in case, should already be true
	
	/* RADclock data. Initialize all to zero then override some members */
	handle->rad_data = calloc(ns,sizeof(struct radclock_data));
	for (s=0; s<ns; s++) {
		handle->rad_data[s].phat 			= 1e-9;
		handle->rad_data[s].phat_local 	= 1e-9;
		handle->rad_data[s].status 		= STARAD_UNSYNC | STARAD_WARMUP;
	}
	/* Clock error bound. All members initialized to zero */
	handle->rad_error = calloc(ns,sizeof(struct radclock_error));

	/* NTP client data */
	handle->ntp_client = calloc(ns,sizeof(struct radclock_ntp_client));

	/* NTP server data */
	handle->ntp_server = calloc(ns,sizeof(struct radclock_ntp_server));
	for (s=0; s<ns; s++) {
		SNTP_SERVER(handle,s)->burst = NTP_BURST;	// burst at startup, like ntpd
		SNTP_SERVER(handle,s)->stratum = STRATUM_UNSPEC;
	}

	/* Initialize remaining members of algodata */
	algodata = handle->algodata;
	algodata->laststamp = calloc(ns,sizeof(struct stamp_t));
	algodata->output = calloc(ns,sizeof(struct bidir_algooutput));
	algodata->state = calloc(ns,sizeof(struct bidir_algostate));

<<<<<<< HEAD
	/* Initialize remaining members of perfdata */
	perfdata = handle->perfdata;
	perfdata->laststamp = calloc(ns,sizeof(struct stamp_t));
	perfdata->output = calloc(ns,sizeof(struct bidir_perfoutput));
	perfdata->state = calloc(ns,sizeof(struct bidir_perfstate));
	perfdata->RADBUFF_SIZE = ns * 8;
	perfdata->RADbuff = calloc(perfdata->RADBUFF_SIZE,sizeof(struct stamp_t));
	perfdata->RADbuff_next = 0;
=======

>>>>>>> d2cdfc40

	return;
}




static int
clock_init_live(struct radclock *clock, struct radclock_data *rad_data,
	struct radclock_error *rad_error)
{
	struct ffclock_estimate cest;
	int err;

	JDEBUG

	/* Make sure we have detected the version of the kernel we are running on */
	clock->kernel_version = found_ffwd_kernel_version();

	/* Make sure we are doing the right thing */
	if (clock->kernel_version < 0) {
		verbose(LOG_ERR, "The RADclock does not run live without Feed-Forward "
				"kernel support");
		return (1);
	}

	/*
	 * Attempt to retrieve some slightly better clock estimates from the kernel.
	 * If successful, this overwrites the naive default set by radclock_create.
	 * This is common to the radclock sync algo and any 3rd party application.
	 * This feature has been introduced in kernel version 2.
	 */
// TODO is that really specific to kernel version >2 and which arch ?
	err = 0;
	if (clock->kernel_version >= 2)
		err = get_kernel_ffclock(clock, &cest);

	if (err < 0) {
		verbose(LOG_ERR, "Failed to get initial ffclock data from kernel");
		return (1);
	}
	
	/* Check FFclock data from kernel, map it to rad_data, and check mapping */
	verbose(LOG_NOTICE, "clock_init_live: retrieved and mapped FFclock data");
	if ( VERB_LEVEL>1 ) printout_FFdata(&cest);
	fill_radclock_data(&cest, rad_data);
	if ( VERB_LEVEL>2 ) {  // check conversion, and inversion, are as expected
		printout_raddata(rad_data);
		fill_ffclock_estimate(rad_data, rad_error, &cest);
		printout_FFdata(&cest);
	}
	
	err = radclock_init_vcounter_syscall(clock); // null if KV>1
	if (err)
		return (1);

	err = radclock_init_vcounter(clock);
	if (err < 0)
		return (1);

	// TODO this could be revamped into one single function
	err = init_kernel_clock(clock);
	if (err)
		return (1);
	verbose(LOG_NOTICE, "Kernel clock support initialised");



	/* Get information about FF status from kernel
	 * This is a hack, need to move to kern dep code, or just ultimately remove
	 */
	#define	MAX_SYSCLOCK_NAME_LEN 16
//	int inttopass, intold;
//	char currname[32];		// maps to 'old' input
//	char nametopass[32];
//	char nameavail[32];
//	size_t sn;
//	size_t si = sizeof inttopass;
//
//	verbose(LOG_NOTICE, "clock_init_live:  testing sysctl interface");

//	// Check current hardware counter
//	sn = sizeof(currname);
//	err = sysctlbyname("kern.timecounter.hardware", &currname[0], &sn, NULL, 0);
//	verbose(LOG_NOTICE, "\t Hardware counter: %s [sn = %u]", currname, strlen(currname));
//
//	strlcpy(nametopass,"HPET",32);
//	verbose(LOG_NOTICE, "\t Trying to change counter to %s", nametopass);
//	err = sysctlbyname("kern.timecounter.hardware", NULL, &sn, nametopass, strlen(nametopass));
//
//	// Check current hardware counter
//	sn = sizeof(currname);  	// reset, as on return sn is set to the actual length of currname
//	err = sysctlbyname("kern.timecounter.hardware", &currname[0], &sn, NULL, 0);
//	verbose(LOG_NOTICE, "\t Hardware counter: %s [sn = %u]", currname, strlen(currname));

	
//	err = sysctlbyname("kern.sysclock.ffclock.version", &intold, &si, NULL, 0);
//	verbose(LOG_NOTICE, "\t FF Kernel version: %d", intold);
//	intold = 5;
//	inttopass = 6;
//	verbose(LOG_NOTICE, "  FFcounter bypass state: (old,new) = (%d,%d)", intold, inttopass); // init values
//	err = sysctlbyname("kern.sysclock.ffclock.ffcounter_bypass", &intold, &si, NULL, 0); // get current from kern
//	verbose(LOG_NOTICE, "  FFcounter bypass state: (old,new) = (%d,%d)", intold, inttopass); // rtns intold =0
//	err = sysctlbyname("kern.sysclock.ffclock.ffcounter_bypass", NULL, &si, &inttopass, si); // set to this
//	err = sysctlbyname("kern.sysclock.ffclock.ffcounter_bypass", &intold, &si, NULL, 0); // get current
//	verbose(LOG_NOTICE, "  FFcounter bypass state: (old,new) = (%d,%d)", intold, inttopass); // was set as expected
//
	
/* Migrated this to ffkernel-fbsd.c to have KV protection */
//	sn = sizeof(nameavail);
//	err = sysctlbyname("kern.sysclock.available", &nameavail[0], &sn, NULL, 0);
//	verbose(LOG_NOTICE, "\t Available sysclocks: %s", nameavail);
//
//	/* Get the active sysclock */
//	sn = sizeof(currname);
//	err = sysctlbyname("kern.sysclock.active", &currname[0], &sn, NULL, 0);
//	verbose(LOG_NOTICE, "\t Active sysclock: %s [sn = %u]", currname, strlen(currname));

//	/* Change to feed-forward */
//	sn = sizeof(nametopass);
//	strlcpy(nametopass,"feed-forward",sn);  // userland doesnt understand SYSCLOCK_{FFWD,FBCK}
//	verbose(LOG_NOTICE, "\t Trying to change sysclock to: %s", nametopass);
//	err = sysctlbyname("kern.sysclock.active", NULL, NULL, nametopass, strlen(nametopass));
//
//	// Check afterward if has changed
//	sn = sizeof(currname);
//	memset(currname,0,sn); currname[0] = '\0';
//	err = sysctlbyname("kern.sysclock.active", &currname[0], &sn, NULL, 0);
//	verbose(LOG_NOTICE, "\t Active sysclock: %s [sn = %u]", currname, strlen(currname));

//	// Change it back !
//	sn = sizeof(currname);
//	strlcpy(nametopass,"feedback",sn);  // userland doesnt understand SYSCLOCK_{FFWD,FBCK}
//	verbose(LOG_NOTICE, "\t Trying to change sysclock to: %s", nametopass);
//	err = sysctlbyname("kern.sysclock.active", NULL, NULL, nametopass, strlen(nametopass));
//
//
//	// Check afterward if has changed
//	sn = sizeof(currname);
//	memset(currname,0,sn); currname[0] = '\0';
//	err = sysctlbyname("kern.sysclock.active", &currname[0], &sn, NULL, 0);
//	verbose(LOG_NOTICE, "\t Active sysclock: %s [sn = %u]", currname, strlen(currname));
//


	/* Get the value of the interface's timestamp default setting */
	// TODO: drop this once clear that if-level ts types won't be reappearing
	//       Only works on BSD anyway, will break under Linux
//	if (clock->kernel_version == 2) {
//		sn = sizeof(nameavail);
//		err = sysctlbyname("net.bpf.tscfg.default", &nameavail[0], &sn, NULL, 0);
//		verbose(LOG_NOTICE, "\t Timestamp default configuration for interfaces: %s", nameavail);
//	}
	
	/* Get the value of our interface's timestamp setting */
//	sn = sizeof(nameavail);
//	err = sysctlbyname("net.bpf.tscfg.em0", &nameavail[0], &sn, NULL, 0);
//	verbose(LOG_NOTICE, "\t em0's current configuration: %s",
//				clock_handle->conf->network_device, nameavail);	// using global handle!
	
	/* End sysctl verbosity hack */

	return (0);
}



/*
 * radclock process specific init of the clock_handle
 */
static int
init_handle(struct radclock_handle *handle)
{
	/* Input source */
	struct stampsource *stamp_source;
	int err, s;

	JDEBUG

	/* Clock has been init', set the pointer to the clock */
	set_verbose(handle, handle->conf->verbose_level, 1);
	set_logger(logger_verbose_bridge);

	if (handle->run_mode == RADCLOCK_SYNC_LIVE) {

		/* Initial status words */
		// TODO: more should be set here?  and in dead case?
		for (s=0; s < handle->nservers; s++) {
			ADD_STATUS(&handle->rad_data[s], STARAD_STARVING);
		}

		/* Initialise IPC shared memory segment */
		if (handle->conf->server_ipc == BOOL_ON) {
			err = sms_init_writer(handle->clock);
			if (err)
				return (1);
			verbose(LOG_NOTICE, "IPC Shared Memory ready");
		}

		/*
		 * Initialise Telemetry ring buffer agent
		 */
		if (handle->conf->server_telemetry == BOOL_ON) {
			err = telemetry_init(handle);
			if (err)
				return (1);
			verbose(LOG_NOTICE, "Telemetry agent ready");
		}

	}

	/* Open input file from which to read TS data */
	if (!VM_SLAVE(handle)) {
		stamp_source = create_source(handle);
		if (!stamp_source) {
			verbose(LOG_ERR, "Error creating stamp source, exiting");
			exit(EXIT_FAILURE);
		}

		/* Hang stamp source on the handler */
		handle->stamp_source = (void *) stamp_source;
	}

	/* Open output files */
	open_output_stamp(handle);
	open_output_matlab(handle);

	return (0);
}



int
start_live(struct radclock_handle *handle)
{
	/* Threads */
	void* thread_status;

	int have_fixed_point_thread = 0;
	int err;

	JDEBUG

	/*
	 * Handle first time run. If no time_server specified while we produce
	 * packets, we would be a nasty CPU hog. Better avoid creating problems and
	 * exit with an error message
	 */
	if ((handle->conf->synchro_type == SYNCTYPE_NTP) ||
			(handle->conf->synchro_type == SYNCTYPE_1588)) {
		if (strlen(handle->conf->time_server) == 0) {
			verbose(LOG_ERR, "No time server specified on command line "
					"or configuration file, attempting suicide.");
			return (1);
		}
	}

	/* TRIGGER
	 * This thread triggers the processing of data. It could be a dummy sleeping
	 * loop, an NTP client, a 1588 slave  ...
	 */
	if (!VM_SLAVE(handle)) {
		err = start_thread_TRIGGER(handle);
		if (err < 0)
			return (1);
	}

	/* PROC
	 * In the case of a restart following a SIGHUP triggering a rehash, PROC
	 * is still running, so simply clear the flag.
	 */
	if (handle->unix_signal == SIGHUP)
		handle->unix_signal = 0;
	else {
		if (VM_SLAVE(handle) || VM_MASTER(handle)) {
			err = init_vm(handle);
			if (err < 0){
				verbose(LOG_ERR, "Failed to initialise VM communication");
				return (1);
			}
		}
		if (!VM_SLAVE(handle)) {
			err = start_thread_DATA_PROC(handle);
			if (err < 0)
				return (1);
		}
	   
	}


	/* TELEMETRY_CONSUMER */
	switch (handle->conf->server_telemetry) {
	case BOOL_ON:
		err = start_thread_TELEMETRY_CON(handle);
		if (err < 0)
			return (1);
		break;
	case BOOL_OFF:
	default:
		break;
	}

<<<<<<< HEAD
	/* SHM */
=======
	/* TELEMETRY_CONSUMER */
>>>>>>> d2cdfc40
	switch (handle->conf->server_shm) {
	case BOOL_ON:
		err = start_thread_SHM(handle);
		if (err < 0)
			return (1);
		break;
	case BOOL_OFF:
	default:
		break;
	}

<<<<<<< HEAD
=======




>>>>>>> d2cdfc40
	/* NTP_SERV */
	switch (handle->conf->server_ntp) {
	case BOOL_ON:
		err = start_thread_NTP_SERV(handle);
		if (err < 0)
			return (1);
		break;
	case BOOL_OFF:
	default:
		break;
	}

	/* VM_UDP_SERV */
	switch (handle->conf->server_vm_udp) {
	case BOOL_ON:
		err = start_thread_VM_UDP_SERV(handle);
		if (err < 0)
			return (1);
		break;
	case BOOL_OFF:
	default:
		/* do nothing */
		break;
	}


	/*
	 * To be able to provide the RADCLOCK timestamping mode, we need to refresh
	 * the fixed point data in the kernel.  That's this guy's job.
	 * XXX Update: with kernel version 2, the overflow problem is taking care of
	 * by the kernel. The fixedpoint thread is deprecated and should be removed
	 * in the future
	 */
	if ((handle->run_mode == RADCLOCK_SYNC_LIVE) &&
			(handle->clock->kernel_version < 2)) {
		err = start_thread_FIXEDPOINT(handle);
		if (err < 0)
			return (1);
		have_fixed_point_thread = 1;
	}
	else
		have_fixed_point_thread = 0;


	/*
	 * Main infinite capture loop, it does not return until the end of
	 * input or if we explicitely break it
	 * TODO: a unique source is assumed !!
	 */
	err = capture_raw_data(handle);



	if (err == -1) {
		handle->unix_signal = SIGTERM;	// some abuse here, not a true signal
		verbose(LOG_NOTICE, "Reached end of input");
	}
	if (err == -2 && handle->unix_signal == SIGHUP)
		verbose(LOG_NOTICE, "Breaking current capture loop for rehash");


	/*
	 * pcap_break_loop() has been called or end of input. In both cases kill the
	 * threads. If we rehash, they will be restarted anyway.
	 */
	verbose(LOG_NOTICE, "Send killing signal to threads. Wait for stop message.");
	handle->pthread_flag_stop = PTH_STOP_ALL;

	/* Do not stop PROC in HUP case (owns sync algo state) */
	if (handle->unix_signal == SIGHUP)
		handle->pthread_flag_stop &= ~PTH_DATA_PROC_STOP;

	if (handle->conf->server_ntp == BOOL_ON) {
		pthread_join(handle->threads[PTH_NTP_SERV], &thread_status);
		verbose(LOG_NOTICE, "NTP server thread is dead.");
	}

	if (handle->conf->server_telemetry == BOOL_ON) {
		pthread_join(handle->threads[PTH_TELEMETRY_CON], &thread_status);
		verbose(LOG_NOTICE, "Telemetry server thread is dead.");
	}

	if (handle->conf->server_shm == BOOL_ON) {
		pthread_join(handle->threads[PTH_SHM_CON], &thread_status);
<<<<<<< HEAD
		verbose(LOG_NOTICE, "SHM thread is dead.");
=======
		verbose(LOG_NOTICE, "SHM module thread is dead.");
>>>>>>> d2cdfc40
	}

	pthread_join(handle->threads[PTH_TRIGGER], &thread_status);
	verbose(LOG_NOTICE, "Trigger thread is dead.");

	if (have_fixed_point_thread) {
		pthread_join(handle->threads[PTH_FIXEDPOINT], &thread_status);
		verbose(LOG_NOTICE, "Kernel fixedpoint thread is dead.");
	}
	
	/* Join on TERM since algo has been told to die */
	if (handle->unix_signal != SIGHUP) {
		pthread_join(handle->threads[PTH_DATA_PROC], &thread_status);
		verbose(LOG_NOTICE, "Data processing thread is dead.");
		/* Reinitialise flags */
		handle->pthread_flag_stop = 0;
		verbose(LOG_NOTICE, "Threads are dead.");
		return (1);
	}
	else
		handle->pthread_flag_stop = 0;

	return (0);
}






/*-------------------------------------------------------------------------*/
/********************************* main ************************************/
/*-------------------------------------------------------------------------*/

int
main(int argc, char *argv[])
{
	struct radclock_handle *handle;
	struct radclock_config *conf;
	int is_daemon = 0;

	/* File and command line reading */
	int ch;
	
	/* Mask variable used to know which parameter to update */
	uint32_t param_mask = 0;

	/* PID lock file for daemon */
	int daemon_pid_fd 		= 0;

	/* Initialize PID lockfile to a default value */
	const char *pid_lockfile = DAEMON_LOCK_FILE;

	/* Misc */
	int err;

	/* turn off buffering to allow results to be seen immediately if JDEBUG*/
	#ifdef WITH_JDEBUG
	setvbuf(stdout, (char *)NULL, _IONBF, 0);
	setvbuf(stderr, (char *)NULL, _IONBF, 0);
	#endif

	/*
	 * Register Signal handlers. We use sigaction() instead of signal() to catch
	 * signals. The main reason concerns the SIGHUP signal. In Linux, the
	 * syscalls are restarted as soon as the signal handler returns. This
	 * prevent pcap_breakloop() to do its job (see pcap man page). Using
	 * sigaction() we can overwrite the default flag to prevent this behavior
	 */
	sigset_t block_mask;
	sigfillset (&block_mask);
	struct sigaction sig_struct;


	sig_struct.sa_handler = signal_handler;
	sig_struct.sa_mask = block_mask;
	sig_struct.sa_flags = 0;

	sigaction(SIGHUP,  &sig_struct, NULL); /* hangup signal (1) */
	sigaction(SIGTERM, &sig_struct, NULL); /* software termination signal (15) */
	sigaction(SIGUSR1, &sig_struct, NULL); /* user signal 1 (30 on FreeBSD) */
	sigaction(SIGUSR2, &sig_struct, NULL); /* user signal 2 (31 on FreeBSD) */


	/* Initialise verbose data to defaults */
	verbose_data.handle = NULL;
	verbose_data.is_daemon = 0;
	verbose_data.is_initialized = 0;
	verbose_data.verbose_level = 0;
	verbose_data.fd = NULL;
	strcpy(verbose_data.logfile, "");
	pthread_mutex_init(&(verbose_data.vmutex), NULL);


	/* Management of configuration options */
	conf = (struct radclock_config *) malloc(sizeof(struct radclock_config));
	JDEBUG_MEMORY(JDBG_MALLOC, conf);
	memset(conf, 0, sizeof(struct radclock_config));

	/*
	 * The command line arguments are given the priority and override possible
	 * values of the configuration file But the configuration file is parsed
	 * after the command line because we need to know if we are running a daemon
	 * or not (configuration file is different if we run a daemon or not). Use
	 * the param_mask variable to indicate which values have to be updated from
	 * the config file
	 */

	/* Initialize the physical parameters, and other config parameters. */
	config_init(conf);

	/* Init the mask we use to signal configuration updates */
	param_mask = UPDMASK_NOUPD;

	/* Reading the command line arguments */
	while ((ch = getopt(argc, argv, "dxvhc:i:l:n:t:r:w:s:a:o:p:P:U:D:V")) != -1)
		switch (ch) {
		case 'x':
			SET_UPDATE(param_mask, UPDMASK_SERVER_IPC);
			conf->server_ipc = BOOL_OFF;
			SET_UPDATE(param_mask, UPDMASK_ADJUST_FFCLOCK);
			conf->adjust_FFclock = BOOL_OFF;
			SET_UPDATE(param_mask, UPDMASK_ADJUST_FBCLOCK);
			conf->adjust_FBclock = BOOL_OFF;
			break;
		case 'c':
			strcpy(conf->conffile, optarg);
			break;
		case 'd':
			is_daemon = 1;
			break;
		case 'l':
			strcpy(conf->logfile, optarg);
			break;
		case 'n':
			if (strlen(optarg) > MAXLINE) {
				fprintf(stdout, "ERROR: parameter too long\n");
				exit (1);
			}
			SET_UPDATE(param_mask, UPDMASK_HOSTNAME);
			strcpy(conf->hostname, optarg);
			break;
		case 'p':
			SET_UPDATE(param_mask, UPDMASK_POLLPERIOD);
			if ( atoi(optarg) < RAD_MINPOLL ) {
				conf->poll_period = RAD_MINPOLL;
				fprintf(stdout, "Warning: Poll period too small, set to %d\n",
					conf->poll_period);
			}
			else
				conf->poll_period = atoi(optarg);
			if ( conf->poll_period > RAD_MAXPOLL ) {
				conf->poll_period = RAD_MAXPOLL;
				fprintf(stdout, "Warning: Poll period too big, set to %d\n",
						conf->poll_period);
			}
			break;
		case 't':
			if (strlen(optarg) > MAXLINE) {
				fprintf(stdout, "ERROR: parameter too long\n");
				exit (1);
			}
			SET_UPDATE(param_mask, UPDMASK_TIME_SERVER);
			strcpy(conf->time_server, optarg);
			break;
		case 'i':
			if (strlen(optarg) > MAXLINE) {
				fprintf(stdout, "ERROR: parameter too long\n");
				exit (1);
			}
			SET_UPDATE(param_mask, UPDMASK_NETWORKDEV);
			strcpy(conf->network_device, optarg);
			break;
		case 'r':
			if (strlen(optarg) > MAXLINE) {
				fprintf(stdout, "ERROR: parameter too long\n");
				exit (1);
			}
			SET_UPDATE(param_mask, UPDMASK_SYNC_IN_PCAP);
			strcpy(conf->sync_in_pcap, optarg);
			break;
		case 'w':
			if (strlen(optarg) > MAXLINE) {
				fprintf(stdout, "ERROR: parameter too long\n");
				exit (1);
			}
			SET_UPDATE(param_mask, UPDMASK_SYNC_OUT_PCAP);
			strcpy(conf->sync_out_pcap, optarg);
			break;
		case 's':
			if (strlen(optarg) > MAXLINE) {
				fprintf(stdout, "ERROR: parameter too long\n");
				exit (1);
			}
			SET_UPDATE(param_mask, UPDMASK_SYNC_IN_ASCII);
			strcpy(conf->sync_in_ascii, optarg);
			break;
		case 'a':
			if (strlen(optarg) > MAXLINE) {
				fprintf(stdout, "ERROR: parameter too long\n");
				exit (1);
			}
			SET_UPDATE(param_mask, UPDMASK_SYNC_OUT_ASCII);
			strcpy(conf->sync_out_ascii, optarg);
			break;
		case 'o':
			if (strlen(optarg) > MAXLINE) {
				fprintf(stdout, "ERROR: parameter too long\n");
				exit (1);
			}
			SET_UPDATE(param_mask, UPDMASK_CLOCK_OUT_ASCII);
			strcpy(conf->clock_out_ascii, optarg);
			break;
		case 'P':
			if (strlen(optarg) > MAXLINE) {
				fprintf(stdout, "ERROR: parameter too long\n");
				exit (1);
			}
			SET_UPDATE(param_mask, UPDMASK_PID_FILE);
			pid_lockfile = optarg;
			break;
		case 'v':
			SET_UPDATE(param_mask, UPDMASK_VERBOSE);
			conf->verbose_level++;	// -vvv results in  verbose_level = 3
			break;
		case 'U':
			SET_UPDATE(param_mask, UPD_NTP_UPSTREAM_PORT);
			conf->ntp_upstream_port = atoi(optarg);
			break;
		case 'D':
			SET_UPDATE(param_mask, UPD_NTP_DOWNSTREAM_PORT);
			conf->ntp_downstream_port = atoi(optarg);
			break;
		case 'V':
			fprintf(stdout, "%s version %s\n", PACKAGE_NAME, PACKAGE_VERSION);
			break;
		case 'h':
		case '?':
		default:
			usage();
		}

	argc -= optind;
	argv += optind;

	/* Little hack to deal with parsing of long options in the command line */
	if (conf->verbose_level > 0)
		SET_UPDATE(param_mask, UPDMASK_VERBOSE);


	/* Create the radclock handle */
	clock_handle = create_handle(conf, is_daemon);
	if (!clock_handle) {
		verbose(LOG_ERR, "Could not create clock handle");
		return (-1);
	}
	handle = clock_handle;


	/*
	 * Have not parsed the config file yet, so will have to do it again since it
	 * may not be the right settings. Handles config parse messages in the right
	 * log file though. So far clock has not been sent to init, no syscall
	 * registered, pass a NULL pointer to verbose.
	 */
	set_verbose(handle, handle->conf->verbose_level, 0);
	set_logger(logger_verbose_bridge);
	
	/* Daemonize now, so that we can open the log files and close connection to
	 * stdin since we parsed the command line
	 */
	if (is_daemon) {
		struct stat sb;
		if (stat(RADCLOCK_RUN_DIRECTORY, &sb) < 0) {
			if (mkdir(RADCLOCK_RUN_DIRECTORY, 0755) < 0) {
				verbose(LOG_ERR, "Cannot create %s directory. Run as root or "
						"(!daemon && !server)", RADCLOCK_RUN_DIRECTORY);
				return (1);
			}
		}
		/* Check this everytime in case something happened */
		chmod(RADCLOCK_RUN_DIRECTORY, 00755);

		if (!(daemonize(pid_lockfile, &daemon_pid_fd))) {
			fprintf(stderr, "Error: did not manage to create the daemon\n");
			exit(EXIT_FAILURE);
		}
	}

	/*
	 * Retrieve configuration from the config file (write it down if it does not
	 * exist) That should be the only occasion when get_config() is called and
	 * the param_mask is not positioned to UPDMASK_NOUPD !!!  Only the
	 * parameters not specified on the command line are updated.
	 * TODO: in case file doesnt exist, handle->conf not updated to the values
	 *    written. Eg, Time server is left blank, requiring a 2nd run to pick up.
	 */
	if (!config_parse(handle->conf, &param_mask, is_daemon, &handle->nservers))
		return (0);

	/* Knowing the number of servers, create space for corresponding RADclocks */
	init_mRADclocks(handle, handle->nservers);

	/*
	 * Now that we have the configuration to use (verbose level), let's
	 * initialise the verbose level to the correct value
	 */
	set_verbose(handle, handle->conf->verbose_level, 0);

	set_logger(logger_verbose_bridge);



	/* Check for incompatible configurations and correct them */
	if (( handle->conf->synchro_type == SYNCTYPE_SPY ) ||
		( handle->conf->synchro_type == SYNCTYPE_PIGGY ))
	{
		if (handle->conf->server_ntp == BOOL_ON) {
			verbose(LOG_ERR, "Configuration error. Disabling NTP server "
					"(incompatible with spy or piggy mode).");
			handle->conf->server_ntp = BOOL_OFF;
		}
		if ( handle->conf->adjust_FBclock == BOOL_ON ) {
			verbose(LOG_ERR, "Configuration error. Disabling adjust FBclock "
					"(incompatible with spy or piggy mode).");
			handle->conf->adjust_FBclock = BOOL_OFF;
		}
	}
<<<<<<< HEAD

	/* Need to know if we are replaying data or not. If not, no need to create
	 * shared global data on the system or open a BPF. This define input to the
	 * init of the radclock handle
	 * TODO:  add new mode:  RADCLOCK_SYNC_DEAD_WITHSHM to is_live_source checking for DAG file
	 */
	if (!is_live_source(handle))
		handle->run_mode = RADCLOCK_SYNC_DEAD;
	else
		handle->run_mode = RADCLOCK_SYNC_LIVE;

	/* Check compatibility for SHM
	 * TODO: note a `server', better module_shm ?
	 */
	if (handle->conf->server_shm == BOOL_ON)
	{
		if (handle->run_mode == RADCLOCK_SYNC_LIVE && !handle->conf->is_cn) {
			verbose(LOG_ERR, "Configuration error. Disabling server_shm "
					"(incompatible with running live if not an NTC Control Node).");
			handle->conf->server_shm = BOOL_OFF;
		}

		if (handle->run_mode != RADCLOCK_SYNC_DEAD &&	// must be 'RADCLOCK_SYNC_DEAD_WITHSHM'
			 handle->run_mode != RADCLOCK_SYNC_LIVE) {		// hack: must be false currently
			verbose(LOG_ERR, "Configuration error. Disabling server_shm "
				"(incompatible with running dead if DAG input not available).");
			handle->conf->server_shm = BOOL_OFF;
		}
	}
=======
	
>>>>>>> d2cdfc40


	/* Confirmation output of the final configuration used */
	config_print(LOG_NOTICE, handle->conf, handle->nservers);
	verbose(LOG_NOTICE, "Configuration parsing found %d servers", handle->nservers);

	/* Reinit the mask that counts updated values */
	param_mask = UPDMASK_NOUPD;


	// TODO extract extra checks from is_live_source and make an input fix 
	// function instead, would be clearer
	// TODO the conf->network_device business is way too messy


	/* Setup kernel interactions: init clock handle and private data */
	if (handle->run_mode == RADCLOCK_SYNC_LIVE) {
		err = clock_init_live(handle->clock, RAD_DATA(handle), RAD_ERROR(handle));
		if (err) {
			verbose(LOG_ERR, "Could not initialise the RADclock");
			return (1);
		}
	}

	/* Create and initialize the source, create SMS */
	err = init_handle(handle);
	if (err) {
		verbose(LOG_ERR, "Radclock process specific init failed.");
		return (1);
	}

	/* Start SHM thread (could be alive or dead)
	 * From startlive:
	 */
//	switch (handle->conf->server_shm) {
//	case BOOL_ON:
//		err = start_thread_SHM(handle);
//		if (err < 0)
//			return (1);
//		break;
//	case BOOL_OFF:
//	default:
//		break;
//	}

//	if (handle->conf->server_shm == BOOL_ON) {
//		pthread_join(handle->threads[PTH_SHM_CON], &thread_status);
//		verbose(LOG_NOTICE, "SHM module thread is dead.");
//	}



	/*
	 * Now 2 cases. Either we are running live or we are replaying some data.
	 * If we run live, we will spawn some threads and do some smart things.  If
	 * we replay data, no need to do all of that, we access data and process it
	 * in the same thread.
	 */
	if (handle->run_mode == RADCLOCK_SYNC_DEAD) {

		while (1) {
			err = process_stamp(handle);
			if (err < 0)
				break;
		}
	}
	/*
	 * We loop in here in case we are rehashed. Threads are (re-)created every
	 * time we loop in
	 */
	else {
		while (err == 0) {
			err = start_live(handle);	// SIG{HUP,TERM} map to err={0,1}
			if (err == 0) {
				if (rehash_daemon(handle, param_mask))
					verbose(LOG_ERR, "SIGHUP - Failed to rehash daemon !!.");
			}
		}
	}

	/* These final stats based on the preferred clock only
	 * TODO: look into making the stats a separate structure. Could be much
	 *       easier to manage
	 */
	long int n_stamp;
	unsigned int ref_count;
	n_stamp = OUTPUT(handle, n_stamps);
	ref_count = ((struct stampsource*)(handle->stamp_source))->ntp_stats.ref_count;
	verbose(LOG_NOTICE, "%u NTP packets captured", ref_count);
	verbose(LOG_NOTICE,"%ld missed NTP packets", ref_count - 2 * n_stamp);
	verbose(LOG_NOTICE, "%ld valid timestamp tuples extracted", n_stamp);


	/* Close output files */
	close_output_stamp(handle);

	/* Print out last good phat value */
	verbose(LOG_NOTICE, "Last estimate of the clock source period: %12.10lg",
			RAD_DATA(handle)->phat);

	/* Say bye and close syslog */
	verbose(LOG_NOTICE, "RADclock stopped");
	if (is_daemon)
		closelog ();
	unset_verbose();

	/* Free the lock file */
	if (is_daemon) {
		write(daemon_pid_fd, "", 0);
		lockf(daemon_pid_fd, F_ULOCK, 0);
	}

	// TODO:  all the destructors have to be re-written
	destroy_source(handle, (struct stampsource *)(handle->stamp_source));


	/* Clear thread stuff */
	pthread_mutex_destroy(&(handle->globaldata_mutex));
	pthread_mutex_destroy(&(handle->wakeup_mutex));
	//pthread_mutex_destroy(&(handle->matchqueue_mutex));
	pthread_cond_destroy(&(handle->wakeup_cond));

	/* Detach IPC shared memory if were running as IPC server. */
	if (handle->conf->server_ipc == BOOL_ON)
		sms_detach(handle->clock);

	/* Free the clock handle members and itself. */
	free(handle->conf->time_server);
	free(handle->rad_data);
	free(handle->rad_error);
	free(handle->ntp_client);
	free(handle->ntp_server);

	// Clear the memory data for the NTP keys so it isn't released into another process that may be able to see it
	for (int i = 0 ; i < MAX_NTP_KEYS; i++)
		if (handle->ntp_keys[i])
		{
			memset(handle->ntp_keys[i], 0, 20);
			free(handle->ntp_keys[i]);
		}

	free(handle->ntp_keys);
	pthread_mutex_destroy(&(handle->pcap_queue->rdb_mutex));
	pthread_mutex_destroy(&(handle->ieee1588eq_queue->rdb_mutex));
	free(handle->pcap_queue);
	free(handle->ieee1588eq_queue);
	free(((struct bidir_algodata*)handle->algodata)->laststamp);
	free(((struct bidir_algodata*)handle->algodata)->output);
	free(((struct bidir_algodata*)handle->algodata)->state);
	destroy_stamp_queue((struct bidir_algodata*)handle->algodata);
	free(handle);
	handle = NULL;
	clock_handle = NULL;

	exit(EXIT_SUCCESS);
}
<|MERGE_RESOLUTION|>--- conflicted
+++ resolved
@@ -577,30 +577,12 @@
 	handle->telemetry_data.prior_data = NULL;
 	handle->telemetry_data.prior_data_size = 0;
 
-<<<<<<< HEAD
-	// These values won't matter too much as the first push will set them
-	// handle->telemetry_data.prior_status = 0;
-	// handle->telemetry_data.prior_PICN = 0;
-	// handle->telemetry_data.prior_uA = 0;
-	// handle->telemetry_data.prior_leapsec_total = 0;
-	gettimeofday(&handle->telemetry_data.last_msg_time,NULL);
-
-=======
+	/* Public serving */
 	handle->accepted_public_ntp = 0;
 	handle->rejected_public_ntp = 0;
 
-	// These values won't matter too much as the first push will set them
 	gettimeofday(&handle->telemetry_data.last_msg_time,NULL);
 
-	// Set id to 0 to flag initial blank stamp
-	int SHM_QUEUE_SIZE = 1024;
-	handle->SHM_stamps = (struct radclock_shm_ts *) malloc(sizeof(struct radclock_shm_ts) * SHM_QUEUE_SIZE);
-	handle->SHM_stamp_write_id = 0;
-	handle->SHM_stamps_queue_size = SHM_QUEUE_SIZE;
-	// Set all data in shm stamp queue to 0 to flag no data
-	memset(handle->SHM_stamps, 0, sizeof(struct radclock_shm_ts) * SHM_QUEUE_SIZE);
-
->>>>>>> d2cdfc40
 	handle->ntp_keys = read_keys();
 
 	/*
@@ -687,7 +669,6 @@
 	algodata->output = calloc(ns,sizeof(struct bidir_algooutput));
 	algodata->state = calloc(ns,sizeof(struct bidir_algostate));
 
-<<<<<<< HEAD
 	/* Initialize remaining members of perfdata */
 	perfdata = handle->perfdata;
 	perfdata->laststamp = calloc(ns,sizeof(struct stamp_t));
@@ -696,9 +677,6 @@
 	perfdata->RADBUFF_SIZE = ns * 8;
 	perfdata->RADbuff = calloc(perfdata->RADBUFF_SIZE,sizeof(struct stamp_t));
 	perfdata->RADbuff_next = 0;
-=======
-
->>>>>>> d2cdfc40
 
 	return;
 }
@@ -1001,11 +979,7 @@
 		break;
 	}
 
-<<<<<<< HEAD
 	/* SHM */
-=======
-	/* TELEMETRY_CONSUMER */
->>>>>>> d2cdfc40
 	switch (handle->conf->server_shm) {
 	case BOOL_ON:
 		err = start_thread_SHM(handle);
@@ -1017,13 +991,6 @@
 		break;
 	}
 
-<<<<<<< HEAD
-=======
-
-
-
-
->>>>>>> d2cdfc40
 	/* NTP_SERV */
 	switch (handle->conf->server_ntp) {
 	case BOOL_ON:
@@ -1108,11 +1075,7 @@
 
 	if (handle->conf->server_shm == BOOL_ON) {
 		pthread_join(handle->threads[PTH_SHM_CON], &thread_status);
-<<<<<<< HEAD
 		verbose(LOG_NOTICE, "SHM thread is dead.");
-=======
-		verbose(LOG_NOTICE, "SHM module thread is dead.");
->>>>>>> d2cdfc40
 	}
 
 	pthread_join(handle->threads[PTH_TRIGGER], &thread_status);
@@ -1441,7 +1404,6 @@
 			handle->conf->adjust_FBclock = BOOL_OFF;
 		}
 	}
-<<<<<<< HEAD
 
 	/* Need to know if we are replaying data or not. If not, no need to create
 	 * shared global data on the system or open a BPF. This define input to the
@@ -1471,9 +1433,6 @@
 			handle->conf->server_shm = BOOL_OFF;
 		}
 	}
-=======
-	
->>>>>>> d2cdfc40
 
 
 	/* Confirmation output of the final configuration used */
